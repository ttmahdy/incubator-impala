// Copyright 2013 Cloudera Inc.
//
// Licensed under the Apache License, Version 2.0 (the "License");
// you may not use this file except in compliance with the License.
// You may obtain a copy of the License at
//
// http://www.apache.org/licenses/LICENSE-2.0
//
// Unless required by applicable law or agreed to in writing, software
// distributed under the License is distributed on an "AS IS" BASIS,
// WITHOUT WARRANTIES OR CONDITIONS OF ANY KIND, either express or implied.
// See the License for the specific language governing permissions and
// limitations under the License.

package com.cloudera.impala.analysis;

import static org.junit.Assert.assertEquals;
import static org.junit.Assert.assertNotNull;
import static org.junit.Assert.assertTrue;
import static org.junit.Assert.fail;

import java.io.StringReader;
import java.math.BigInteger;
import java.util.ArrayList;
import java.util.List;

import org.apache.hadoop.hive.metastore.MetaStoreUtils;
import org.junit.Test;

import com.cloudera.impala.analysis.TimestampArithmeticExpr.TimeUnit;
import com.cloudera.impala.common.AnalysisException;
import com.google.common.base.Preconditions;
import com.google.common.collect.Lists;

public class ParserTest {

  // Representative operands for testing.
  private final static String[] operands_ =
      new String[] {"i", "5", "true", "NULL", "'a'", "(1.5 * 8)" };

  /**
   * Asserts in case of parser error.
   */
  public Object ParsesOk(String stmt) {
    SqlScanner input = new SqlScanner(new StringReader(stmt));
    SqlParser parser = new SqlParser(input);
    Object result = null;
    try {
      result = parser.parse().value;
    } catch (Exception e) {
      System.err.println(parser.getErrorMsg(stmt));
      e.printStackTrace();
      fail("\n" + parser.getErrorMsg(stmt));
    }
    assertNotNull(result);
    return result;
  }

  /**
   * Attempts to parse the given select statement, and asserts in case of parser error.
   * Also asserts that the first select-list expression is of given class.
   */
  public <C extends Expr> Object ParsesOk(String selectStmtSql, Class<C> cl) {
    Object parseNode = ParsesOk(selectStmtSql);
    if (!(parseNode instanceof SelectStmt)) {
      fail(String.format("Statement parsed ok but it is not a select stmt: %s",
          selectStmtSql));
    }
    SelectStmt selectStmt = (SelectStmt) parseNode;
    Expr firstExpr = selectStmt.getSelectList().getItems().get(0).getExpr();
    // Check the class of the first select-list expression.
    assertTrue(String.format(
            "Expression is of class '%s'. Expected class '%s'",
            firstExpr.getClass().getSimpleName(), cl.getSimpleName()),
        firstExpr.getClass().equals(cl));
    return parseNode;
  }

  /**
   * Asserts if stmt parses fine or the error string doesn't match and it is non-null.
   */
  public void ParserError(String stmt, String expectedErrorString) {
    SqlScanner input = new SqlScanner(new StringReader(stmt));
    SqlParser parser = new SqlParser(input);
    Object result = null; // Save this object to make debugging easier
    try {
      result = parser.parse().value;
    } catch (Exception e) {
      if (expectedErrorString != null) {
        String errorString = parser.getErrorMsg(stmt);
        StringBuilder message = new StringBuilder();
        message.append("Got: ");
        message.append(errorString).append("\nExpected: ").append(expectedErrorString);
        assertTrue(message.toString(), errorString.startsWith(expectedErrorString));
      }
      return;
    }
    fail("Stmt didn't result in parsing error: " + stmt);
  }

  /**
   * Asserts if stmt parses fine.
   * @param stmt
   */
  public void ParserError(String stmt) {
    ParserError(stmt, null);
  }

  @Test
  public void TestNoFromClause() {
    ParsesOk("select 1 + 1, 'two', f(3), a + b");
    ParserError("select 1 + 1 'two' f(3) a + b");
    ParserError("select a, 2 where a > 2");
    ParserError("select a, 2 group by");
    ParserError("select a, 2 order by 1");
    ParserError("select a, 2 limit 1");
    ParserError("select a, 2 order by 1 limit 1");
  }

  @Test
  public void TestSelect() {
    ParsesOk("select a from tbl");
    ParsesOk("select a, b, c, d from tbl");
    ParsesOk("select true, false, NULL from tbl");
    ParsesOk("select all a, b, c from tbl");
    ParserError("a from tbl");
    ParserError("select a b c from tbl");
    ParserError("select all from tbl");
  }

  /**
   * Tests table and column aliases which can specified as
   * identifiers (quoted or unquoted) or string literals (single or double quoted).
   */
  @Test
  public void TestAlias() {
    char[] quotes = {'\'', '"', '`', ' '};
    for (int i = 0; i < quotes.length; ++i) {
      char quote = quotes[i];
      // Column aliases.
      ParsesOk("select a 'b' from tbl".replace('\'', quote));
      ParsesOk("select a as 'b' from tbl".replace('\'', quote));
      ParsesOk("select a 'x', b as 'y', c 'z' from tbl".replace('\'', quote));
      ParsesOk(
          "select a 'x', b as 'y', sum(x) over () 'z' from tbl".replace('\'', quote));
      ParsesOk("select a.b 'x' from tbl".replace('\'', quote));
      ParsesOk("select a.b as 'x' from tbl".replace('\'', quote));
      ParsesOk("select a.b.c.d 'x' from tbl".replace('\'', quote));
      ParsesOk("select a.b.c.d as 'x' from tbl".replace('\'', quote));
      // Table aliases.
      ParsesOk("select a from tbl 'b'".replace('\'', quote));
      ParsesOk("select a from tbl as 'b'".replace('\'', quote));
      ParsesOk("select a from db.tbl 'b'".replace('\'', quote));
      ParsesOk("select a from db.tbl as 'b'".replace('\'', quote));
      ParsesOk("select a from db.tbl.col 'b'".replace('\'', quote));
      ParsesOk("select a from db.tbl.col as 'b'".replace('\'', quote));
      ParsesOk("select a from (select * from tbl) 'b'".replace('\'', quote));
      ParsesOk("select a from (select * from tbl) as 'b'".replace('\'', quote));
      ParsesOk("select a from (select * from tbl b) as 'b'".replace('\'', quote));
      // With-clause view aliases.
      ParsesOk("with 't' as (select 1) select * from t".replace('\'', quote));
    }
    ParserError("a from tbl");
    ParserError("select a as a, b c d from tbl");
  }

  @Test
  public void TestStar() {
    ParsesOk("select * from tbl");
    ParsesOk("select tbl.* from tbl");
    ParsesOk("select db.tbl.* from tbl");
    ParsesOk("select db.tbl.struct_col.* from tbl");
    ParserError("select * + 5 from tbl");
    ParserError("select (*) from tbl");
    ParserError("select *.id from tbl");
    ParserError("select * from tbl.*");
    ParserError("select * from tbl where * = 5");
    ParsesOk("select * from tbl where f(*) = 5");
    ParserError("select * from tbl where tbl.* = 5");
    ParserError("select * from tbl where f(tbl.*) = 5");
  }

  /**
   * Various test cases for (multiline) C-style comments.
   */
  @Test
  public void TestMultilineComment() {
    ParserError("/**/");
    ParserError("/*****/");
    ParserError("/* select 1 */");
    ParserError("/*/ select 1");
    ParserError("select 1 /*/");
    ParsesOk("/**/select 1");
    ParsesOk("select/* */1");
    ParsesOk("/** */ select 1");
    ParsesOk("select 1/* **/");
    ParsesOk("/*/*/select 1");
    ParsesOk("/*//*/select 1");
    ParsesOk("select 1/***/");
    ParsesOk("/*****/select 1");
    ParsesOk("/**//**/select 1");
    ParserError("/**/**/select 1");
    ParsesOk("\nselect 1/**/");
    ParsesOk("/*\n*/select 1");
    ParsesOk("/*\r*/select 1");
    ParsesOk("/*\r\n*/select 1");
    ParsesOk("/**\n* Doc style\n*/select 1");
    ParsesOk("/************\n*\n* Header style\n*\n***********/select 1");
    ParsesOk("/* 1 */ select 1 /* 2 */");
    ParsesOk("select\n/**/\n1");
    ParserError("/**// select 1");
    ParserError("/**/*/ select 1");
    ParserError("/ **/ select 1");
    ParserError("/** / select 1");
    ParserError("/\n**/ select 1");
    ParserError("/**\n/ select 1");
    ParsesOk("/*--*/ select 1");
    ParsesOk("/* --foo */ select 1");
    ParsesOk("/*\n--foo */ select 1");
    ParsesOk("/*\n--foo\n*/ select 1");
    ParserError("select 1 /* --bar");
    ParserError("select 1 /*--");
    ParsesOk("/* select 1; */ select 1");
    ParsesOk("/** select 1; */ select 1");
    ParsesOk("/* select */ select 1 /* 1 */");
  }

  /**
   * Various test cases for one line comment style (starts with --).
   */
  @Test
  public void TestSinglelineComment() {
    ParserError("--");
    ParserError("--select 1");
    ParsesOk("select 1--");
    ParsesOk("select 1 --foo");
    ParsesOk("select 1 --\ncol_name");
    ParsesOk("--foo's \nselect 1 --bar");
    ParsesOk("--foo\nselect 1 --bar");
    ParsesOk("--foo\r\nselect 1 --bar");
    ParsesOk("--/* foo */\n select 1");
    ParsesOk("select 1 --/**/");
    ParsesOk("-- foo /*\nselect 1");
    ParserError("-- baz /*\nselect 1*/");
    ParsesOk("select -- blah\n 1");
    ParsesOk("select -- select 1\n 1");
  }

  /**
   * Parses stmt and checks that the all table refs in stmt have the expected join hints.
   * The expectedHints contains the hints of all table refs from left to right (starting
   * with the second tableRef because the first one cannot have hints).
   */
  private void TestJoinHints(String stmt, String... expectedHints) {
    SelectStmt selectStmt = (SelectStmt) ParsesOk(stmt);
    Preconditions.checkState(selectStmt.getTableRefs().size() > 1);
    List<String> actualHints = Lists.newArrayList();
    assertEquals(null, selectStmt.getTableRefs().get(0).getJoinHints());
    for (int i = 1; i < selectStmt.getTableRefs().size(); ++i) {
      List<String> hints = selectStmt.getTableRefs().get(i).getJoinHints();
      if (hints != null) actualHints.addAll(hints);
    }
    if (actualHints.isEmpty()) actualHints = Lists.newArrayList((String) null);
    assertEquals(Lists.newArrayList(expectedHints), actualHints);
  }

  private void TestTableHints(String stmt, String... expectedHints) {
    SelectStmt selectStmt = (SelectStmt) ParsesOk(stmt);
    Preconditions.checkState(selectStmt.getTableRefs().size() > 0);
    List<String> actualHints = Lists.newArrayList();
    for (int i = 0; i < selectStmt.getTableRefs().size(); ++i) {
      List<String> hints = selectStmt.getTableRefs().get(i).getTableHints();
      if (hints != null) actualHints.addAll(hints);
    }
    if (actualHints.isEmpty()) actualHints = Lists.newArrayList((String) null);
    assertEquals(Lists.newArrayList(expectedHints), actualHints);
  }

  private void TestTableAndJoinHints(String stmt, String... expectedHints) {
    SelectStmt selectStmt = (SelectStmt) ParsesOk(stmt);
    Preconditions.checkState(selectStmt.getTableRefs().size() > 0);
    List<String> actualHints = Lists.newArrayList();
    for (int i = 0; i < selectStmt.getTableRefs().size(); ++i) {
      List<String> joinHints = selectStmt.getTableRefs().get(i).getJoinHints();
      if (joinHints != null) actualHints.addAll(joinHints);
      List<String> tableHints = selectStmt.getTableRefs().get(i).getTableHints();
      if (tableHints != null) actualHints.addAll(tableHints);
    }
    if (actualHints.isEmpty()) actualHints = Lists.newArrayList((String) null);
    assertEquals(Lists.newArrayList(expectedHints), actualHints);
  }

  /**
   * Parses stmt and checks that the select-list plan hints in stmt are the
   * expected hints.
   */
  private void TestSelectListHints(String stmt, String... expectedHints) {
    SelectStmt selectStmt = (SelectStmt) ParsesOk(stmt);
    List<String> actualHints = selectStmt.getSelectList().getPlanHints();
    if (actualHints == null) actualHints = Lists.newArrayList((String) null);
    assertEquals(Lists.newArrayList(expectedHints), actualHints);
  }

  /**
   * Parses stmt and checks that the insert hints stmt are the expected hints.
   */
  private void TestInsertHints(String stmt, String... expectedHints) {
    InsertStmt insertStmt = (InsertStmt) ParsesOk(stmt);
    List<String> actualHints = insertStmt.getPlanHints();
    if (actualHints == null) actualHints = Lists.newArrayList((String) null);
    assertEquals(Lists.newArrayList(expectedHints), actualHints);
  }

  @Test
  public void TestPlanHints() {
    // All plan-hint styles embed a comma-separated list of hints.
    String[][] hintStyles = new String[][] {
        new String[] { "/* +", "*/" }, // traditional commented hint
        new String[] { "-- +", "\n" }, // eol commented hint
        new String[] { "\n-- +", "\n" }, // eol commented hint
        new String[] { "[", "]" } // legacy style
    };
    String[][] commentStyles = new String[][] {
        new String[] { "/*", "*/" }, // traditional comment
        new String[] { "--", "\n" } // eol comment
    };
    for (String[] hintStyle: hintStyles) {
      String prefix = hintStyle[0];
      String suffix = hintStyle[1];
      // Test join hints.
      TestJoinHints(String.format(
          "select * from functional.alltypes a join %sbroadcast%s " +
              "functional.alltypes b", prefix, suffix), "broadcast");
      TestJoinHints(String.format(
          "select * from functional.alltypes a join %sbroadcast%s " +
              "functional.alltypes b using(id)", prefix, suffix), "broadcast");
      TestJoinHints(String.format(
          "select * from functional.alltypes a join %sbroadcast%s " +
              "functional.alltypes b on(a.id = b.id)", prefix, suffix), "broadcast");
      TestJoinHints(String.format(
          "select * from functional.alltypes a cross join %sbroadcast%s " +
              "functional.alltypes b", prefix, suffix), "broadcast");
      // Multiple comma-separated hints.
      TestJoinHints(String.format(
          "select * from functional.alltypes a join " +
              "%sbroadcast,shuffle,foo,bar%s " +
              "functional.alltypes b using(id)", prefix, suffix),
              "broadcast", "shuffle", "foo", "bar");
      // Test hints in a multi-way join.
      TestJoinHints(String.format(
          "select * from functional.alltypes a " +
              "join %sbroadcast%s functional.alltypes b using(id) " +
              "join %sshuffle%s functional.alltypes c using(int_col) " +
              "join %sbroadcast%s functional.alltypes d using(int_col) " +
              "join %sshuffle%s functional.alltypes e using(string_col)",
              prefix, suffix, prefix, suffix, prefix, suffix, prefix, suffix),
              "broadcast", "shuffle", "broadcast", "shuffle");
      // Test hints in a multi-way join (flipped prefix/suffix -> bad hint start/ends).
      ParserError(String.format(
          "select * from functional.alltypes a " +
              "join %sbroadcast%s functional.alltypes b using(id) " +
              "join %sshuffle%s functional.alltypes c using(int_col) " +
              "join %sbroadcast%s functional.alltypes d using(int_col) " +
              "join %sshuffle%s functional.alltypes e using(string_col)",
              prefix, suffix, suffix, prefix, prefix, suffix, suffix, prefix));
      // Test hints in a multi-way join (missing prefixes/suffixes).
      ParserError(String.format(
          "select * from functional.alltypes a " +
              "join %sbroadcast%s functional.alltypes b using(id) " +
              "join %sshuffle%s functional.alltypes c using(int_col) " +
              "join %sbroadcast%s functional.alltypes d using(int_col) " +
              "join %sshuffle%s functional.alltypes e using(string_col)",
              suffix, suffix, suffix, suffix, prefix, "", "", ""));

      // Test insert hints.
      TestInsertHints(String.format(
          "insert into t %snoshuffle%s select * from t", prefix, suffix),
          "noshuffle");
      TestInsertHints(String.format(
          "insert overwrite t %snoshuffle%s select * from t", prefix, suffix),
          "noshuffle");
      TestInsertHints(String.format(
          "insert into t partition(x, y) %snoshuffle%s select * from t",
          prefix, suffix), "noshuffle");
      TestInsertHints(String.format(
          "insert into t(a, b) partition(x, y) %sshuffle%s select * from t",
          prefix, suffix), "shuffle");
      TestInsertHints(String.format(
          "insert overwrite t(a, b) partition(x, y) %sfoo,bar,baz%s select * from t",
          prefix, suffix), "foo", "bar", "baz");

      // Test TableRef hints.
      TestTableHints(String.format(
          "select * from functional.alltypes %sschedule_disk_local%s", prefix, suffix),
          "schedule_disk_local");
      TestTableHints(String.format(
          "select * from functional.alltypes %sschedule_cache_local,random_replica%s",
          prefix, suffix), "schedule_cache_local", "random_replica");
      TestTableHints(String.format(
          "select * from functional.alltypes a %sschedule_cache_local,random_replica%s",
          prefix, suffix), "schedule_cache_local", "random_replica");
      TestTableHints(String.format(
          "select * from functional.alltypes a %sschedule_cache_local,random_replica%s" +
          ", functional.alltypes b %sschedule_remote%s", prefix, suffix,
          prefix, suffix), "schedule_cache_local", "random_replica", "schedule_remote");

      // Test both TableRef and join hints.
      TestTableAndJoinHints(String.format(
          "select * from functional.alltypes a %sschedule_cache_local,random_replica%s" +
          "join %sbroadcast%s functional.alltypes b %sschedule_remote%s using(id)",
          prefix, suffix, prefix, suffix, prefix, suffix), "schedule_cache_local",
          "random_replica", "broadcast", "schedule_remote");

      // Test select-list hints (e.g., straight_join). The legacy-style hint has no
      // prefix and suffix.
      if (prefix.contains("[")) {
        prefix = "";
        suffix = "";
      }
      TestSelectListHints(String.format(
          "select %sstraight_join%s * from functional.alltypes a", prefix, suffix),
          "straight_join");
      // Only the new hint-style is recognized
      if (!prefix.equals("")) {
        TestSelectListHints(String.format(
            "select %sfoo,bar,baz%s * from functional.alltypes a", prefix, suffix),
            "foo", "bar", "baz");
      }
      if (prefix.isEmpty()) continue;

      // Test mixing commented hints and comments.
      for (String[] commentStyle: commentStyles) {
        String commentPrefix = commentStyle[0];
        String commentSuffix = commentStyle[1];
        String queryTemplate =
            "$1comment$2 select $1comment$2 $3straight_join$4 $1comment$2 * " +
            "from $1comment$2 functional.alltypes a join $1comment$2 $3shuffle$4 " +
            "$1comment$2 functional.alltypes b $1comment$2 on $1comment$2 " +
            "(a.id = b.id)";
        String query = queryTemplate.replaceAll("\\$1", commentPrefix)
            .replaceAll("\\$2", commentSuffix).replaceAll("\\$3", prefix)
            .replaceAll("\\$4", suffix);
        TestSelectListHints(query, "straight_join");
        TestJoinHints(query, "shuffle");
      }
    }
    // No "+" at the beginning so the comment is not recognized as a hint.
    TestJoinHints("select * from functional.alltypes a join /* comment */" +
        "functional.alltypes b using (int_col)", (String) null);
    TestSelectListHints("select /* comment */ * from functional.alltypes",
        (String) null);
    TestInsertHints("insert into t(a, b) partition(x, y) /* comment */ select 1",
        (String) null);
    TestSelectListHints("select /* -- +straight_join */ * from functional.alltypes",
        (String) null);
    TestSelectListHints("select /* abcdef +straight_join */ * from functional.alltypes",
        (String) null);
    TestSelectListHints("select \n-- abcdef +straight_join\n * from functional.alltypes",
        (String) null);
    TestSelectListHints("select \n-- /*+straight_join\n * from functional.alltypes",
        (String) null);

    // Commented hints cannot span lines (recognized as comments instead).
    TestSelectListHints("select /*\n +straight_join */ * from functional.alltypes",
        (String) null);
    TestSelectListHints("select /* +straight_join \n*/ * from functional.alltypes",
        (String) null);
    TestSelectListHints("select /* +straight_\njoin */ * from functional.alltypes",
        (String) null);
    ParserError("select -- +straight_join * from functional.alltypes");
    ParserError("select \n-- +straight_join * from functional.alltypes");

    // Missing "/*" or "/*"
    ParserError("select * from functional.alltypes a join + */" +
        "functional.alltypes b using (int_col)");
    ParserError("select * from functional.alltypes a join /* + " +
        "functional.alltypes b using (int_col)");

    // Test empty hint tokens.
    TestSelectListHints("select /* +straight_join, ,, */ * from functional.alltypes",
        "straight_join");
    // Traditional commented hints are not parsed inside a comment.
    ParserError("select /* /* +straight_join */ */ * from functional.alltypes");
  }

  @Test
  public void TestFromClause() {
    String tblRefs[] = new String[] { "tbl", "db.tbl", "db.tbl.col", "db.tbl.col.fld" };
    for (String tbl: tblRefs) {
      ParsesOk(
          ("select * from $TBL src1 " +
           "left outer join $TBL src2 on " +
           "  src1.key = src2.key and src1.key < 10 and src2.key > 10 " +
           "right outer join $TBL src3 on " +
           "  src2.key = src3.key and src3.key < 10 " +
           "full outer join $TBL src3 on " +
           "  src2.key = src3.key and src3.key < 10 " +
           "left semi join $TBL src3 on " +
           "  src2.key = src3.key and src3.key < 10 " +
           "left anti join $TBL src3 on " +
           "  src2.key = src3.key and src3.key < 10 " +
           "right semi join $TBL src3 on " +
           "  src2.key = src3.key and src3.key < 10 " +
           "right anti join $TBL src3 on " +
           "  src2.key = src3.key and src3.key < 10 " +
           "join $TBL src3 on " +
           "  src2.key = src3.key and src3.key < 10 " +
           "inner join $TBL src3 on " +
           "  src2.key = src3.key and src3.key < 10 ").replace("$TBL", tbl));
      ParsesOk(
          ("select * from $TBL src1 " +
           "left outer join $TBL src2 using (a, b, c) " +
           "right outer join $TBL src3 using (d, e, f) " +
           "full outer join $TBL src4 using (d, e, f) " +
           "left semi join $TBL src5 using (d, e, f) " +
           "left anti join $TBL src6 using (d, e, f) " +
           "right semi join $TBL src7 using (d, e, f) " +
           "right anti join $TBL src8 using (d, e, f) " +
           "join $TBL src9 using (d, e, f) " +
           "inner join $TBL src10 using (d, e, f) ").replace("$TBL", tbl));

      // Test cross joins
      ParsesOk("select * from $TBL cross join $TBL".replace("$TBL", tbl));
    }

    // Test NULLs in on clause.
    ParsesOk("select * from src src1 " +
        "left outer join src src2 on NULL " +
        "right outer join src src3 on (NULL) " +
        "full outer join src src3 on NULL " +
        "left semi join src src3 on (NULL) " +
        "left anti join src src3 on (NULL) " +
        "right semi join src src3 on (NULL) " +
        "right anti join src src3 on (NULL) " +
        "join src src3 on NULL " +
        "inner join src src3 on (NULL) " +
        "where src2.bla = src3.bla " +
        "order by src1.key, src1.value, src2.key, src2.value, src3.key, src3.value");
    // Arbitrary exprs in on clause parse ok.
    ParsesOk("select * from src src1 join src src2 on ('a')");
    ParsesOk("select * from src src1 join src src2 on (f(a, b))");
    ParserError("select * from src src1 " +
        "left outer join src src2 on (src1.key = src2.key and)");

    // Using clause requires SlotRef.
    ParserError("select * from src src1 join src src2 using (1)");
    ParserError("select * from src src1 join src src2 using (f(id))");
    // Using clause required parenthesis.
    ParserError("select * from src src1 join src src2 using id");

    // Cross joins do not accept on/using
    ParserError("select * from a cross join b on (a.id = b.id)");
    ParserError("select * from a cross join b using (id)");
  }

  @Test
  public void TestWhereClause() {
    ParsesOk("select a, b from t where a > 15");
    ParsesOk("select a, b from t where true");
    ParsesOk("select a, b from t where NULL");
    // Non-predicate exprs that return boolean.
    ParsesOk("select a, b from t where case a when b then true else false end");
    ParsesOk("select a, b from t where if (a > b, true, false)");
    ParsesOk("select a, b from t where bool_col");
    // Arbitrary non-predicate exprs parse ok but are semantically incorrect.
    ParsesOk("select a, b from t where 10.5");
    ParsesOk("select a, b from t where trim('abc')");
    ParsesOk("select a, b from t where s + 20");
    ParserError("select a, b from t where a > 15 from test");
    ParserError("select a, b where a > 15");
    ParserError("select where a, b from t");
  }

  @Test
  public void TestGroupBy() {
    ParsesOk("select a, b, count(c) from test group by 1, 2");
    ParsesOk("select a, b, count(c) from test group by a, b");
    ParsesOk("select a, b, count(c) from test group by true, false, NULL");
    // semantically wrong but parses fine
    ParsesOk("select a, b, count(c) from test group by 1, b");
    ParserError("select a, b, count(c) from test group 1, 2");
    ParserError("select a, b, count(c) from test group by order by a");
  }

  @Test
  public void TestOrderBy() {
    ParsesOk("select int_col, string_col, bigint_col, count(*) from alltypes " +
             "order by string_col, 15.7 * float_col, int_col + bigint_col");
    ParsesOk("select int_col, string_col, bigint_col, count(*) from alltypes " +
             "order by string_col asc, 15.7 * float_col desc, int_col + bigint_col asc");
    ParsesOk("select int_col, string_col, bigint_col, count(*) from alltypes " +
             "order by string_col asc, float_col desc, int_col + bigint_col " +
             "asc nulls first");
    ParsesOk("select int_col, string_col, bigint_col, count(*) from alltypes " +
             "order by string_col asc, float_col desc, int_col + bigint_col " +
             "desc nulls last");
    ParsesOk("select int_col, string_col, bigint_col, count(*) from alltypes " +
             "order by string_col asc, float_col desc, int_col + bigint_col " +
             "nulls first");
    ParsesOk("select int_col, string_col, bigint_col, count(*) from alltypes " +
             "order by string_col asc, float_col desc nulls last, int_col + bigint_col " +
             "nulls first");
    ParsesOk("select int_col from alltypes order by true, false, NULL");
    ParserError("select int_col, string_col, bigint_col, count(*) from alltypes " +
        "order by by string_col asc desc");
    ParserError("select int_col, string_col, bigint_col, count(*) from alltypes " +
        "nulls first");
    ParserError("select int_col, string_col, bigint_col, count(*) from alltypes " +
        "order by string_col nulls");
    ParserError("select int_col, string_col, bigint_col, count(*) from alltypes " +
                "order by string_col nulls first asc");
    ParserError("select int_col, string_col, bigint_col, count(*) from alltypes " +
                "order by string_col nulls first last");
  }

  @Test
  public void TestHaving() {
    ParsesOk("select a, b, count(c) from test group by a, b having count(*) > 5");
    ParsesOk("select a, b, count(c) from test group by a, b having NULL");
    ParsesOk("select a, b, count(c) from test group by a, b having true");
    ParsesOk("select a, b, count(c) from test group by a, b having false");
    // Non-predicate exprs that return boolean.
    ParsesOk("select count(c) from test group by a having if (a > b, true, false)");
    ParsesOk("select count(c) from test group by a " +
        "having case a when b then true else false end");
    // Arbitrary non-predicate exprs parse ok but are semantically incorrect.
    ParsesOk("select a, b, count(c) from test group by a, b having 5");
    ParserError("select a, b, count(c) from test group by a, b having order by 5");
    ParserError("select a, b, count(c) from test having count(*) > 5 group by a, b");
  }

  @Test
  public void TestLimit() {
    ParsesOk("select a, b, c from test inner join test2 using(a) limit 10");
    ParsesOk("select a, b, c from test inner join test2 using(a) limit 10 + 10");
    // The following will parse because limit takes an expr, though they will fail in
    // analysis
    ParsesOk("select a, b, c from test inner join test2 using(a) limit 'a'");
    ParsesOk("select a, b, c from test inner join test2 using(a) limit a");
    ParsesOk("select a, b, c from test inner join test2 using(a) limit true");
    ParsesOk("select a, b, c from test inner join test2 using(a) limit false");
    ParsesOk("select a, b, c from test inner join test2 using(a) limit NULL");
    // Not an expr, will not parse
    ParserError("select a, b, c from test inner join test2 using(a) limit 10 " +
        "where a > 10");
  }

  @Test
  public void TestOffset() {
    ParsesOk("select a from test order by a limit 10 offset 5");
    ParsesOk("select a from test order by a limit 10 offset 0");
    ParsesOk("select a from test order by a limit 10 offset 0 + 5 / 2");
    ParsesOk("select a from test order by a asc limit 10 offset 5");
    ParsesOk("select a from test order by a offset 5");
    ParsesOk("select a from test limit 10 offset 5"); // Parses OK, doesn't analyze
    ParsesOk("select a from test offset 5"); // Parses OK, doesn't analyze
    ParsesOk("select a from (select a from test offset 5) A"); // Doesn't analyze
    ParsesOk("select a from (select a from test order by a offset 5) A");
    ParserError("select a from test order by a limit offset");
    ParserError("select a from test order by a limit offset 5");
  }

  @Test
  public void TestUnion() {
    // Single union test.
    ParsesOk("select a from test union select a from test");
    ParsesOk("select a from test union all select a from test");
    ParsesOk("select a from test union distinct select a from test");
    // Chained union test.
    ParsesOk("select a from test union select a from test " +
        "union select a from test union select a from test");
    ParsesOk("select a from test union all select a from test " +
        "union all select a from test union all select a from test");
    ParsesOk("select a from test union distinct select a from test " +
        "union distinct select a from test union distinct select a from test ");
    // Mixed union with all and distinct.
    ParsesOk("select a from test union select a from test " +
        "union all select a from test union distinct select a from test");
    // No from clause.
    ParsesOk("select sin() union select cos()");
    ParsesOk("select sin() union all select cos()");
    ParsesOk("select sin() union distinct select cos()");

    // All select blocks in parenthesis.
    ParsesOk("(select a from test) union (select a from test) " +
        "union (select a from test) union (select a from test)");
    // Union with order by,
    ParsesOk("(select a from test) union (select a from test) " +
        "union (select a from test) union (select a from test) order by a");
    ParsesOk("(select a from test) union (select a from test) " +
        "union (select a from test) union (select a from test) order by a nulls first");
    // Union with limit.
    ParsesOk("(select a from test) union (select a from test) " +
        "union (select a from test) union (select a from test) limit 10");
    // Union with order by, offset and limit.
    ParsesOk("(select a from test) union (select a from test) " +
        "union (select a from test) union (select a from test) order by a limit 10");
    ParsesOk("(select a from test) union (select a from test) " +
        "union (select a from test) union (select a from test) order by a " +
        "nulls first limit 10");
    ParsesOk("(select a from test) union (select a from test) " +
        "union (select a from test) union (select a from test) order by a " +
        "nulls first offset 10");
    ParserError("select a from test union (select a from test) " +
        "union (select a from test) union (select a from test) offset 10");
    // Union with some select blocks in parenthesis, and others not.
    ParsesOk("(select a from test) union select a from test " +
        "union (select a from test) union select a from test");
    ParsesOk("select a from test union (select a from test) " +
        "union select a from test union (select a from test)");
    // Union with order by, offset and limit binding to last select.
    ParsesOk("(select a from test) union (select a from test) " +
        "union select a from test union select a from test order by a limit 10");
    ParsesOk("(select a from test) union (select a from test) " +
        "union select a from test union select a from test order by a offset 10");
    ParsesOk("(select a from test) union (select a from test) " +
        "union select a from test union select a from test order by a");
    // Union with order by and limit.
    // Last select with order by and limit is in parenthesis.
    ParsesOk("select a from test union (select a from test) " +
        "union select a from test union (select a from test order by a limit 10) " +
        "order by a limit 1");
    ParsesOk("select a from test union (select a from test) " +
        "union select a from test union (select a from test order by a offset 10) " +
        "order by a limit 1");
    ParsesOk("select a from test union (select a from test) " +
        "union select a from test union (select a from test order by a) " +
        "order by a limit 1");
    // Union with order by, offset in first operand.
    ParsesOk("select a from test order by a union select a from test");
    ParsesOk("select a from test order by a offset 5 union select a from test");
    ParsesOk("select a from test offset 5 union select a from test");
    // Union with order by and limit.
    // Last select with order by and limit is not in parenthesis.
    ParsesOk("select a from test union select a from test " +
        "union select a from test union select a from test order by a limit 10 " +
        "order by a limit 1");

    // Nested unions with order by and limit.
    ParsesOk("select a union " +
        "((select b) union (select c) order by 1 limit 1)");
    ParsesOk("select a union " +
        "((select b) union " +
        "  ((select c) union (select d) " +
        "   order by 1 limit 1) " +
        " order by 1 limit 1)");

    // Union in insert query.
    ParsesOk("insert into table t select a from test union select a from test");
    ParsesOk("insert into table t select a from test union select a from test " +
        "union select a from test union select a from test");
    ParsesOk("insert overwrite table t select a from test union select a from test");
    ParsesOk("insert overwrite table t select a from test union select a from test " +
        "union select a from test union select a from test");

    // No complete select statement on lhs.
    ParserError("a from test union select a from test");
    // No complete select statement on rhs.
    ParserError("select a from test union a from test");
    // Union cannot be a column or table since it's a keyword.
    ParserError("select union from test");
    ParserError("select a from union");
  }

  @Test
  public void TestValuesStmt() throws AnalysisException {
    // Values stmt with a single row.
    ParsesOk("values(1, 'a', abc, 1.0, *)");
    ParsesOk("select * from (values(1, 'a', abc, 1.0, *)) as t");
    ParsesOk("values(1, 'a', abc, 1.0, *) union all values(1, 'a', abc, 1.0, *)");
    ParsesOk("insert into t values(1, 'a', abc, 1.0, *)");
    // Values stmt with multiple rows.
    ParsesOk("values(1, abc), ('x', cde), (2), (efg, fgh, ghi)");
    ParsesOk("select * from (values(1, abc), ('x', cde), (2), (efg, fgh, ghi)) as t");
    ParsesOk("values(1, abc), ('x', cde), (2), (efg, fgh, ghi) " +
        "union all values(1, abc), ('x', cde), (2), (efg, fgh, ghi)");
    ParsesOk("insert into t values(1, abc), ('x', cde), (2), (efg, fgh, ghi)");
    // Test additional parenthesis.
    ParsesOk("(values(1, abc), ('x', cde), (2), (efg, fgh, ghi))");
    ParsesOk("values((1, abc), ('x', cde), (2), (efg, fgh, ghi))");
    ParsesOk("(values((1, abc), ('x', cde), (2), (efg, fgh, ghi)))");
    // Test alias inside select list to assign column names.
    ParsesOk("values(1 as x, 2 as y, 3 as z)");
    // Test order by and limit.
    ParsesOk("values(1, 'a') limit 10");
    ParsesOk("values(1, 'a') order by 1");
    ParsesOk("values(1, 'a') order by 1 limit 10");
    ParsesOk("values(1, 'a') order by 1 offset 10");
    ParsesOk("values(1, 'a') offset 10");
    ParsesOk("values(1, 'a'), (2, 'b') order by 1 limit 10");
    ParsesOk("values((1, 'a'), (2, 'b')) order by 1 limit 10");

    ParserError("values()");
    ParserError("values 1, 'a', abc, 1.0");
    ParserError("values(1, 'a') values(1, 'a')");
    ParserError("select values(1, 'a')");
    ParserError("select * from values(1, 'a', abc, 1.0) as t");
    ParserError("values((1, 2, 3), values(1, 2, 3))");
    ParserError("values((1, 'a'), (1, 'a') order by 1)");
    ParserError("values((1, 'a'), (1, 'a') limit 10)");
  }

  @Test
  public void TestWithClause() throws AnalysisException {
    ParsesOk("with t as (select 1 as a) select a from t");
    ParsesOk("with t(x) as (select 1 as a) select x from t");
    ParsesOk("with t as (select c from tab) select * from t");
    ParsesOk("with t(x, y) as (select * from tab) select * from t");
    ParsesOk("with t as (values(1, 2, 3), (4, 5, 6)) select * from t");
    ParsesOk("with t(x, y, z) as (values(1, 2, 3), (4, 5, 6)) select * from t");
    ParsesOk("with t1 as (select 1 as a), t2 as (select 2 as a) select a from t1");
    ParsesOk("with t1 as (select c from tab), t2 as (select c from tab)" +
        "select c from t2");
    ParsesOk("with t1(x) as (select c from tab), t2(x) as (select c from tab)" +
        "select x from t2");
    // With clause and union statement.
    ParsesOk("with t1 as (select 1 as a), t2 as (select 2 as a)" +
        "select a from t1 union all select a from t2");
    // With clause and join.
    ParsesOk("with t1 as (select 1 as a), t2 as (select 2 as a)" +
        "select a from t1 inner join t2 on t1.a = t2.a");
    // With clause in inline view.
    ParsesOk("select * from (with t as (select 1 as a) select * from t) as a");
    ParsesOk("select * from (with t(x) as (select 1 as a) select * from t) as a");
    // With clause in query statement of insert statement.
    ParsesOk("insert into x with t as (select * from tab) select * from t");
    ParsesOk("insert into x with t(x, y) as (select * from tab) select * from t");
    ParsesOk("insert into x with t as (values(1, 2, 3)) select * from t");
    ParsesOk("insert into x with t(x, y) as (values(1, 2, 3)) select * from t");
    // With clause before insert statement.
    ParsesOk("with t as (select 1) insert into x select * from t");
    ParsesOk("with t(x) as (select 1) insert into x select * from t");

    // Test quoted identifier or string literal as table alias.
    ParsesOk("with `t1` as (select 1 a), 't2' as (select 2 a), \"t3\" as (select 3 a)" +
        "select a from t1 union all select a from t2 union all select a from t3");
    // Multiple with clauses. Operands must be in parenthesis to
    // have their own with clause.
    ParsesOk("with t as (select 1) " +
        "(with t as (select 2) select * from t) union all " +
        "(with t as (select 3) select * from t)");
    ParsesOk("with t as (select 1) " +
        "(with t as (select 2) select * from t) union all " +
        "(with t as (select 3) select * from t) order by 1 limit 1");
    // Multiple with clauses. One before the insert and one inside the query statement.
    ParsesOk("with t as (select 1) insert into x with t as (select 2) select * from t");
    ParsesOk("with t(c1) as (select 1) " +
        "insert into x with t(c2) as (select 2) select * from t");

    // Empty with clause.
    ParserError("with t as () select 1");
    ParserError("with t(x) as () select 1");
    // No labels inside parenthesis.
    ParserError("with t() as (select 1 as a) select a from t");
    // Missing select, union or insert statement after with clause.
    ParserError("select * from (with t as (select 1 as a)) as a");
    ParserError("with t as (select 1)");
    // Missing parenthesis around with query statement.
    ParserError("with t as select 1 as a select a from t");
    ParserError("with t as select 1 as a union all select a from t");
    ParserError("with t1 as (select 1 as a), t2 as select 2 as a select a from t");
    ParserError("with t as select 1 as a select a from t");
    // Missing parenthesis around column labels.
    ParserError("with t c1 as (select 1 as a) select c1 from t");
    // Insert in with clause is not valid.
    ParserError("with t as (insert into x select * from tab) select * from t");
    ParserError("with t(c1) as (insert into x select * from tab) select * from t");
    // Union operands need to be parenthesized to have their own with clause.
    ParserError("select * from t union all with t as (select 2) select * from t");
  }

  @Test
  public void TestNumericLiteralMinMaxValues() {
    // Test integer types.
    ParsesOk(String.format("select %s", Byte.toString(Byte.MIN_VALUE)));
    ParsesOk(String.format("select %s", Byte.toString(Byte.MAX_VALUE)));
    ParsesOk(String.format("select %s", Short.toString(Short.MIN_VALUE)));
    ParsesOk(String.format("select %s", Short.toString(Short.MAX_VALUE)));
    ParsesOk(String.format("select %s", Integer.toString(Integer.MIN_VALUE)));
    ParsesOk(String.format("select %s", Integer.toString(Integer.MAX_VALUE)));
    ParsesOk(String.format("select %s", Long.toString(Long.MIN_VALUE)));
    ParsesOk(String.format("select %s", Long.toString(Long.MAX_VALUE)));

    // Overflowing long integers parse ok. Analysis will handle it.
    ParsesOk(String.format("select %s1", Long.toString(Long.MIN_VALUE)));
    ParsesOk(String.format("select %s1", Long.toString(Long.MAX_VALUE)));
    // Test min int64-1.
    BigInteger minMinusOne = BigInteger.valueOf(Long.MAX_VALUE);
    minMinusOne = minMinusOne.add(BigInteger.ONE);
    ParsesOk(String.format("select %s", minMinusOne.toString()));
    // Test max int64+1.
    BigInteger maxPlusOne = BigInteger.valueOf(Long.MAX_VALUE);
    maxPlusOne = maxPlusOne.add(BigInteger.ONE);
    ParsesOk(String.format("select %s", maxPlusOne.toString()));

    // Test floating-point types.
    ParsesOk(String.format("select %s", Float.toString(Float.MIN_VALUE)));
    ParsesOk(String.format("select %s", Float.toString(Float.MAX_VALUE)));
    ParsesOk(String.format("select -%s", Float.toString(Float.MIN_VALUE)));
    ParsesOk(String.format("select -%s", Float.toString(Float.MAX_VALUE)));
    ParsesOk(String.format("select %s", Double.toString(Double.MIN_VALUE)));
    ParsesOk(String.format("select %s", Double.toString(Double.MAX_VALUE)));
    ParsesOk(String.format("select -%s", Double.toString(Double.MIN_VALUE)));
    ParsesOk(String.format("select -%s", Double.toString(Double.MAX_VALUE)));

    // Test overflow and underflow
    ParsesOk(String.format("select %s1", Double.toString(Double.MIN_VALUE)));
    ParsesOk(String.format("select %s1", Double.toString(Double.MAX_VALUE)));
  }

  @Test
  public void TestIdentQuoting() {
    ParsesOk("select a from `t`");
    ParsesOk("select a from `default`.`t`");
    ParsesOk("select a from `default`.t");
    ParsesOk("select a from default.`t`");
    ParsesOk("select 01a from default.`01_t`");

    ParsesOk("select `a` from default.t");
    ParsesOk("select `tbl`.`a` from default.t");
    ParsesOk("select `db`.`tbl`.`a` from default.t");
    ParsesOk("select `12db`.`tbl`.`12_a` from default.t");

    // Make sure quoted float literals are identifiers.
    ParsesOk("select `8e6`", SlotRef.class);
    ParsesOk("select `4.5e2`", SlotRef.class);
    ParsesOk("select `.7e9`", SlotRef.class);

    // Mixed quoting
    ParsesOk("select `db`.tbl.`a` from default.t");
    ParsesOk("select `db.table.a` from default.t");

    // Identifiers consisting of only whitespace not allowed.
    ParserError("select a from ` `");
    ParserError("select a from `    `");
    // Empty quoted identifier doesn't parse.
    ParserError("select a from ``");

    // Whitespace can be interspersed with other characters.
    // Whitespace is trimmed from the beginning and end of an identifier.
    ParsesOk("select a from `a a a    `");
    ParsesOk("select a from `    a a a`");
    ParsesOk("select a from `    a a a    `");

    // Quoted identifiers can contain any characters except "`".
    ParsesOk("select a from `all types`");
    ParsesOk("select a from `default`.`all types`");
    ParsesOk("select a from `~!@#$%^&*()-_=+|;:'\",<.>/?`");
    // Quoted identifiers do not unescape escape sequences.
    ParsesOk("select a from `ab\rabc`");
    ParsesOk("select a from `ab\tabc`");
    ParsesOk("select a from `ab\fabc`");
    ParsesOk("select a from `ab\babc`");
    ParsesOk("select a from `ab\nabc`");
    // Test non-printable control characters inside quoted identifiers.
    ParsesOk("select a from `abc\u0000abc`");
    ParsesOk("select a from `abc\u0019abc`");
    ParsesOk("select a from `abc\u007fabc`");

    // Quoted identifiers can contain keywords.
    ParsesOk("select `select`, `insert` from `table` where `where` = 10");

    // Quoted identifiers cannot contain "`"
    ParserError("select a from `abcde`abcde`");
    ParserError("select a from `abc\u0060abc`");

    // Wrong quotes
    ParserError("select a from 'default'.'t'");

    // Lots of quoting
    ParsesOk(
        "select `db`.`tbl`.`a` from `default`.`t` `alias` where `alias`.`col` = 'string'"
        + " group by `alias`.`col`");
  }

  @Test
  public void TestLiteralExprs() {
    // negative integer literal
    ParsesOk("select -1 from t where -1", NumericLiteral.class);
    ParsesOk("select - 1 from t where - 1", NumericLiteral.class);
    ParsesOk("select a - - 1 from t where a - - 1", ArithmeticExpr.class);
    ParsesOk("select a - - - 1 from t where a - - - 1", ArithmeticExpr.class);

    // positive integer literal
    ParsesOk("select +1 from t where +1", NumericLiteral.class);
    ParsesOk("select + 1 from t where + 1", NumericLiteral.class);
    ParsesOk("select a + + 1 from t where a + + 1", ArithmeticExpr.class);
    ParsesOk("select a + + + 1 from t where a + + + 1", ArithmeticExpr.class);

    // float literals
    ParsesOk("select +1.0 from t where +1.0", NumericLiteral.class);
    ParsesOk("select +-1.0 from t where +-1.0", NumericLiteral.class);
    ParsesOk("select +1.-0 from t where +1.-0", ArithmeticExpr.class);

    // test scientific notation
    ParsesOk("select 8e6 from t where 8e6", NumericLiteral.class);
    ParsesOk("select +8e6 from t where +8e6", NumericLiteral.class);
    ParsesOk("select 8e+6 from t where 8e+6", NumericLiteral.class);
    ParsesOk("select -8e6 from t where -8e6", NumericLiteral.class);
    ParsesOk("select 8e-6 from t where 8e-6", NumericLiteral.class);
    ParsesOk("select -8e-6 from t where -8e-6", NumericLiteral.class);
    // with a decimal point
    ParsesOk("select 4.5e2 from t where 4.5e2", NumericLiteral.class);
    ParsesOk("select +4.5e2 from t where +4.5e2", NumericLiteral.class);
    ParsesOk("select 4.5e+2 from t where 4.5e+2", NumericLiteral.class);
    ParsesOk("select -4.5e2 from t where -4.5e2", NumericLiteral.class);
    ParsesOk("select 4.5e-2 from t where 4.5e-2", NumericLiteral.class);
    ParsesOk("select -4.5e-2 from t where -4.5e-2", NumericLiteral.class);
    // with a decimal point but without a number before the decimal
    ParsesOk("select .7e9 from t where .7e9", NumericLiteral.class);
    ParsesOk("select +.7e9 from t where +.7e9", NumericLiteral.class);
    ParsesOk("select .7e+9 from t where .7e+9", NumericLiteral.class);
    ParsesOk("select -.7e9 from t where -.7e9", NumericLiteral.class);
    ParsesOk("select .7e-9 from t where .7e-9", NumericLiteral.class);
    ParsesOk("select -.7e-9 from t where -.7e-9", NumericLiteral.class);

    // mixed signs
    ParsesOk("select -+-1 from t where -+-1", NumericLiteral.class);
    ParsesOk("select - +- 1 from t where - +- 1", NumericLiteral.class);
    ParsesOk("select 1 + -+ 1 from t where 1 + -+ 1", ArithmeticExpr.class);

    // Boolean literals
    ParsesOk("select true from t where true", BoolLiteral.class);
    ParsesOk("select false from t where false", BoolLiteral.class);

    // Null literal
    ParsesOk("select NULL from t where NULL", NullLiteral.class);

    // -- is parsed as a comment starter
    ParserError("select --1");

    // Postfix operators must be binary
    ParserError("select 1- from t");
    ParserError("select 1 + from t");

    // Only - and + can be unary operators
    ParserError("select /1 from t");
    ParserError("select *1 from t");
    ParserError("select &1 from t");
    ParserError("select =1 from t");

    // test string literals with and without quotes in the literal
    ParsesOk("select 'five', 5, 5.0, i + 5 from t", StringLiteral.class);
    ParsesOk("select \"\\\"five\\\"\" from t\n", StringLiteral.class);
    ParsesOk("select \"\'five\'\" from t\n", StringLiteral.class);
    ParsesOk("select \"\'five\" from t\n", StringLiteral.class);

    // missing quotes
    ParserError("select \'5 from t");
    ParserError("select \"5 from t");
    ParserError("select '5 from t");
    ParserError("select `5 from t");
    ParserError("select \"\"five\"\" from t\n");
    ParserError("select 5.0.5 from t");

    // we implement MySQL-style escape sequences just like Hive:
    // http://dev.mysql.com/doc/refman/5.0/en/string-literals.html
    // test escape sequences with single and double quoted strings
    testStringLiteral("\\0");
    testStringLiteral("\\\\");
    testStringLiteral("\\b");
    testStringLiteral("\\n");
    testStringLiteral("\\r");
    testStringLiteral("\\t");
    testStringLiteral("\\Z");
    // MySQL deals with escapes and "%" and "_" specially for pattern matching
    testStringLiteral("\\%");
    testStringLiteral("\\\\%");
    testStringLiteral("\\_");
    testStringLiteral("\\\\_");
    // all escape sequences back-to-back
    testStringLiteral("\\0\\\\\\b\\n\\r\\t\\Z\\%\\\\%\\_\\\\_");
    // mixed regular chars and escape sequences
    testStringLiteral("a\\0b\\\\c\\bd\\ne\\rf\\tg\\Zh\\%i\\\\%j\\_k\\\\_l");
    // escaping non-escape chars should scan ok and result in the character itself
    testStringLiteral("\\a\\b\\c\\d\\1\\2\\3\\$\\&\\*");
    // Single backslash is a scanner error.
    ParserError("select \"\\\" from t",
        "Syntax error in line 1:\n" +
            "select \"\\\" from t\n" +
            "        ^\n" +
            "Encountered: Unexpected character");
    // Unsupported character
    ParserError("@",
        "Syntax error in line 1:\n" +
        "@\n" +
        "^\n" +
        "Encountered: Unexpected character");
    ParsesOk("SELECT '@'");
  }

  // test string literal s with single and double quotes
  private void testStringLiteral(String s) {
    String singleQuoteQuery = "select " + "'" + s + "'" + " from t";
    String doubleQuoteQuery = "select " + "\"" + s + "\"" + " from t";
    ParsesOk(singleQuoteQuery, StringLiteral.class);
    ParsesOk(doubleQuoteQuery, StringLiteral.class);
  }

  @Test
  public void TestFunctionCallExprs() {
    ParsesOk("select f1(5), f2('five'), f3(5.0, i + 5) from t");
    ParsesOk("select f1(true), f2(true and false), f3(null) from t");
    ParsesOk("select f1(*)");
    ParsesOk("select f1(distinct col)");
    ParsesOk("select f1(distinct col, col2)");
    ParsesOk("select decode(col, col2, col3)");
    ParserError("select f( from t");
    ParserError("select f(5.0 5.0) from t");
  }

  @Test
  public void TestArithmeticExprs() {
    for (String lop: operands_) {
      for (String rop: operands_) {
        for (ArithmeticExpr.Operator op : ArithmeticExpr.Operator.values()) {
          String expr = null;
          switch (op.getPos()) {
            case BINARY_INFIX:
              expr = String.format("%s %s %s", lop, op.toString(), rop);
              break;
            case UNARY_POSTFIX:
              expr = String.format("%s %s", lop, op.toString());
              break;
            case UNARY_PREFIX:
              expr = String.format("%s %s", op.toString(), lop);
              break;
            default:
              fail("Unknown operator kind: " + op.getPos());
          }
          ParsesOk(String.format("select %s from t where %s", expr, expr));
        }
      }
    }
    ParserError("select (i + 5)(1 - i) from t");
    ParserError("select %a from t");
    ParserError("select *a from t");
    ParserError("select /a from t");
    ParserError("select &a from t");
    ParserError("select |a from t");
    ParserError("select ^a from t");
    ParserError("select a ~ a from t");
  }

  @Test
  public void TestFactorialPrecedenceAssociativity() {
    // Test factorial precedence relative to other arithmetic operators.
    // Should be parsed as 3 + (3!)
    // TODO: disabled b/c IMPALA-2149 - low precedence of prefix ! prevents this from
    // parsing in the expected way
    SelectStmt stmt = (SelectStmt) ParsesOk("SELECT 3 + 3!");
    Expr e = stmt.getSelectList().getItems().get(0).getExpr();
    assertTrue(e instanceof ArithmeticExpr);
    // ArithmeticExpr ae = (ArithmeticExpr) e;
    // assertEquals("Expected ! to bind more tightly than +",
    //              ArithmeticExpr.Operator.ADD, ae.getOp());
    // assertEquals(2, ae.getChildren().size());
    // assertTrue(ae.getChild(1) instanceof ArithmeticExpr);
    // assertEquals(ArithmeticExpr.Operator.FACTORIAL,
    //              ((ArithmeticExpr)ae.getChild(1)).getOp());

    // Test factorial associativity.
    stmt = (SelectStmt) ParsesOk("SELECT 3! = 4");
    // Should be parsed as (3!) = (4)
    e = stmt.getSelectList().getItems().get(0).getExpr();
    assertTrue(e instanceof BinaryPredicate);
    BinaryPredicate bp = (BinaryPredicate) e;
    assertEquals(BinaryPredicate.Operator.EQ, bp.getOp());
    assertEquals(2, bp.getChildren().size());

    // Test != not broken
    stmt = (SelectStmt) ParsesOk("SELECT 3 != 4");
    // Should be parsed as (3) != (4)
    e = stmt.getSelectList().getItems().get(0).getExpr();
    assertTrue(e instanceof BinaryPredicate);
    bp = (BinaryPredicate) e;
    assertEquals(BinaryPredicate.Operator.NE, bp.getOp());
    assertEquals(2, bp.getChildren().size());
  }

  /**
   * We have three variants of timestamp arithmetic exprs, as in MySQL:
   * http://dev.mysql.com/doc/refman/5.5/en/date-and-time-functions.html
   * (section #function_date-add)
   * 1. Non-function-call like version, e.g., 'a + interval b timeunit'
   * 2. Beginning with an interval (only for '+'), e.g., 'interval b timeunit + a'
   * 3. Function-call like version, e.g., date_add(a, interval b timeunit)
   */
  @Test
  public void TestTimestampArithmeticExprs() {
    // Tests all valid time units.
    for (TimeUnit timeUnit : TimeUnit.values()) {
      // Non-function call like versions.
      ParsesOk("select a + interval b " + timeUnit.toString());
      ParsesOk("select a - interval b " + timeUnit.toString());
      ParsesOk("select NULL + interval NULL " + timeUnit.toString());
      ParsesOk("select NULL - interval NULL " + timeUnit.toString());
      // Reversed interval and timestamp is ok for addition.
      ParsesOk("select interval b " + timeUnit.toString() + " + a");
      ParsesOk("select interval NULL " + timeUnit.toString() + " + NULL");
      // Reversed interval and timestamp is an error for subtraction.
      ParserError("select interval b " + timeUnit.toString() + " - a");
      // Function-call like versions.
      ParsesOk("select date_add(a, interval b " + timeUnit.toString() + ")");
      ParsesOk("select date_sub(a, interval b " + timeUnit.toString() + ")");
      ParsesOk("select date_add(NULL, interval NULL " + timeUnit.toString() + ")");
      ParsesOk("select date_sub(NULL, interval NULL " + timeUnit.toString() + ")");
      // Invalid function name for timestamp arithmetic expr should parse ok.
      ParsesOk("select error(a, interval b " + timeUnit.toString() + ")");
      // Invalid time unit parses ok.
      ParsesOk("select error(a, interval b error)");
      // Missing 'interval' keyword. Note that the non-function-call like version will
      // pass without 'interval' because the time unit is recognized as an alias.
      ParserError("select date_add(a, b " + timeUnit.toString() + ")");
      ParserError("select date_sub(a, b " + timeUnit.toString() + ")");

      ParserError("select date_sub(distinct NULL, interval NULL " +
          timeUnit.toString() + ")");
      ParserError("select date_sub(*, interval NULL " + timeUnit.toString() + ")");
    }

    // Test chained timestamp arithmetic exprs.
    ParsesOk("select a + interval b years + interval c months + interval d days");
    ParsesOk("select a - interval b years - interval c months - interval d days");
    ParsesOk("select a + interval b years - interval c months + interval d days");
    // Starting with interval.
    ParsesOk("select interval b years + a + interval c months + interval d days");
    ParsesOk("select interval b years + a - interval c months - interval d days");
    ParsesOk("select interval b years + a - interval c months + interval d days");

    // To many arguments.
    ParserError("select date_sub(a, c, interval b year)");
    ParserError("select date_sub(a, interval b year, c)");
  }

  @Test
  public void TestCaseExprs() {
    // Test regular exps.
    ParsesOk("select case a when '5' then x when '6' then y else z end from t");
    ParsesOk("select case when 'a' then x when false then y else z end from t");
    // Test predicates in case, when, then, and else exprs.
    ParsesOk("select case when a > 2 then x when false then false else true end from t");
    ParsesOk("select case false when a > 2 then x when '6' then false else true end " +
        "from t");
    // Test NULLs;
    ParsesOk("select case NULL when NULL then NULL when NULL then NULL else NULL end " +
        "from t");
    ParsesOk("select case when NULL then NULL when NULL then NULL else NULL end from t");
    // Missing end.
    ParserError("select case a when true then x when false then y else z from t");
    // Missing else after first when.
    ParserError("select case a when true when false then y else z end from t");
    // Incorrectly placed comma.
    ParserError("select case a when true, false then y else z end from t");
  }

  @Test
  public void TestCastExprs() {
    ParsesOk("select cast(a + 5.0 as string) from t");
    ParsesOk("select cast(NULL as string) from t");
    ParserError("select cast(a + 5.0 as badtype) from t");
    ParserError("select cast(a + 5.0, string) from t");
  }

  @Test
  public void TestConditionalExprs() {
    ParsesOk("select if(TRUE, TRUE, FALSE) from t");
    ParsesOk("select if(NULL, NULL, NULL) from t");
    ParsesOk("select c1, c2, if(TRUE, TRUE, FALSE) from t");
    ParsesOk("select if(1 = 2, c1, c2) from t");
    ParsesOk("select if(1 = 2, c1, c2)");
    ParserError("select if()");
  }

  @Test
  public void TestAggregateExprs() {
    ParsesOk("select count(*), count(a), count(distinct a, b) from t");
    ParsesOk("select count(NULL), count(TRUE), count(FALSE), " +
             "count(distinct TRUE, FALSE, NULL) from t");
    ParsesOk("select count(all *) from t");
    ParsesOk("select count(all 1) from t");
    ParsesOk("select min(a), min(distinct a) from t");
    ParsesOk("select max(a), max(distinct a) from t");
    ParsesOk("select sum(a), sum(distinct a) from t");
    ParsesOk("select avg(a), avg(distinct a) from t");
    ParsesOk("select distinct a, b, c from t");
    ParsesOk("select distinctpc(a), distinctpc(distinct a) from t");
    ParsesOk("select distinctpcsa(a), distinctpcsa(distinct a) from t");
    ParsesOk("select ndv(a), ndv(distinct a) from t");
    ParsesOk("select group_concat(a) from t");
    ParsesOk("select group_concat(a, ', ') from t");
    ParsesOk("select group_concat(a, ', ', c) from t");
  }

  @Test
  public void TestAnalyticExprs() {
    ParsesOk("select sum(v) over (partition by a, 2*b order by 3*c rows between "
        + "2+2 preceding and 2-2 following) from t");
    ParsesOk("select sum(v) over (order by 3*c rows between "
        + "unbounded preceding and unbounded following) from t");
    ParsesOk("select sum(v) over (partition by a, 2*b) from t");
    ParsesOk("select sum(v) over (partition by a, 2*b order by 3*c range between "
        + "unbounded preceding and unbounded following) from t");
    ParsesOk("select sum(v) over (order by 3*c range between "
        + "2 following and 4 following) from t");
    ParsesOk("select sum(v) over (partition by a, 2*b) from t");
    ParsesOk("select 2 * x, sum(v) over (partition by a, 2*b order by 3*c rows between "
        + "2+2 preceding and 2-2 following), rank() over (), y from t");
    // not a function call
    ParserError("select v over (partition by a, 2*b order by 3*c rows between 2 "
        + "preceding and 2 following) from t");
    // something missing
    ParserError("select sum(v) over (partition a, 2*b order by 3*c rows between "
        + "unbounded preceding and current row) from t");
    ParserError("select sum(v) over (partition by a, 2*b order 3*c rows between 2 "
        + "preceding and 2 following) from t");
    ParserError("select sum(v) over (partition by a, 2*b order by 3*c rows 2 "
        + "preceding and 2 following) from t");
    ParsesOk("select sum(v) over (partition by a, 2*b) from t");
    // Special case for DECODE, which results in a parse error when used in
    // an analytic context. Note that "ecode() over ()" would parse fine since
    // that is handled by the standard function call lookup.
    ParserError("select decode(1, 2, 3) over () from t");
  }

  @Test
  public void TestPredicates() {
    ArrayList<String> operations = new ArrayList<String>();
    for (BinaryPredicate.Operator op : BinaryPredicate.Operator.values()) {
      operations.add(op.toString());
    }
    operations.add("like");
    operations.add("ilike");
    operations.add("rlike");
    operations.add("regexp");
    operations.add("iregexp");

    for (String lop: operands_) {
      for (String rop: operands_) {
        for (String op : operations) {
          String expr = String.format("%s %s %s", lop, op.toString(), rop);
          ParsesOk(String.format("select %s from t where %s", expr, expr));
        }
      }
      String isNullExr = String.format("%s is null", lop);
      String isNotNullExr = String.format("%s is not null", lop);
      ParsesOk(String.format("select %s from t where %s", isNullExr, isNullExr));
      ParsesOk(String.format("select %s from t where %s", isNotNullExr, isNotNullExr));
    }
  }

  private void testCompoundPredicates(String andStr, String orStr, String notStr) {
    // select a, b, c from t where a = 5 and f(b)
    ParsesOk("select a, b, c from t where a = 5 " + andStr + " f(b)");
    // select a, b, c from t where a = 5 or f(b)
    ParsesOk("select a, b, c from t where a = 5 " + orStr + " f(b)");
    // select a, b, c from t where (a = 5 or f(b)) and c = 7
    ParsesOk("select a, b, c from t where (a = 5 " + orStr + " f(b)) " +
        andStr + " c = 7");
    // select a, b, c from t where not a = 5
    ParsesOk("select a, b, c from t where " + notStr + "a = 5");
    // select a, b, c from t where not f(a)
    ParsesOk("select a, b, c from t where " + notStr + "f(a)");
    // select a, b, c from t where (not a = 5 or not f(b)) and not c = 7
    ParsesOk("select a, b, c from t where (" + notStr + "a = 5 " + orStr + " " +
        notStr + "f(b)) " + andStr + " " + notStr + "c = 7");
    // select a, b, c from t where (!(!a = 5))
    ParsesOk("select a, b, c from t where (" + notStr + "(" + notStr + "a = 5))");
    // select a, b, c from t where (!(!f(a)))
    ParsesOk("select a, b, c from t where (" + notStr + "(" + notStr + "f(a)))");
    // semantically incorrect negation, but parses ok
    ParsesOk("select a, b, c from t where a = " + notStr + "5");
    // unbalanced parentheses
    ParserError("select a, b, c from t where " +
        "(a = 5 " + orStr + " b = 6) " + andStr + " c = 7)");
    ParserError("select a, b, c from t where " +
        "((a = 5 " + orStr + " b = 6) " + andStr + " c = 7");
    // incorrectly positioned negation (!)
    ParserError("select a, b, c from t where a = 5 " + orStr + " " + notStr);
    ParserError("select a, b, c from t where " + notStr + "(a = 5) " + orStr + " " + notStr);
  }

  private void testLiteralTruthValues(String andStr, String orStr, String notStr) {
    String[] truthValues = {"true", "false", "null"};
    for (String l: truthValues) {
      for (String r: truthValues) {
        String andExpr = String.format("%s %s %s", l, andStr, r);
        String orExpr = String.format("%s %s %s", l, orStr, r);
        ParsesOk(String.format("select %s from t where %s", andExpr, andExpr));
        ParsesOk(String.format("select %s from t where %s", orExpr, orExpr));
      }
      String notExpr = String.format("%s %s", notStr, l);
      ParsesOk(String.format("select %s from t where %s", notExpr, notExpr));
    }
  }

  @Test
  public void TestCompoundPredicates() {
    String[] andStrs = { "and", "&&" };
    String[] orStrs = { "or", "||" };
    // Note the trailing space in "not ". We want to test "!" without a space.
    String[] notStrs = { "!", "not " };
    // Test all combinations of representations for 'or', 'and', and 'not'.
    for (String andStr : andStrs) {
      for (String orStr : orStrs) {
        for (String notStr : notStrs) {
          testCompoundPredicates(andStr, orStr, notStr);
          testLiteralTruthValues(andStr, orStr, notStr);
        }
      }
    }

    // Test right associativity of NOT.
    for (String notStr : notStrs) {
      SelectStmt stmt =
          (SelectStmt) ParsesOk(String.format("select %s a != b", notStr));
      // The NOT should be applied on the result of a != b, and not on a only.
      Expr e = stmt.getSelectList().getItems().get(0).getExpr();
      assertTrue(e instanceof CompoundPredicate);
      CompoundPredicate cp = (CompoundPredicate) e;
      assertEquals(CompoundPredicate.Operator.NOT, cp.getOp());
      assertEquals(1, cp.getChildren().size());
      assertTrue(cp.getChild(0) instanceof BinaryPredicate);
    }
  }

  @Test
  public void TestBetweenPredicate() {
    ParsesOk("select a, b, c from t where i between x and y");
    ParsesOk("select a, b, c from t where i not between x and y");
    ParsesOk("select a, b, c from t where true not between false and NULL");
    ParsesOk("select a, b, c from t where 'abc' between 'a' like 'a' and 'b' like 'b'");
    // Additional conditions before and after between predicate.
    ParsesOk("select a, b, c from t where true and false and i between x and y");
    ParsesOk("select a, b, c from t where i between x and y and true and false");
    ParsesOk("select a, b, c from t where i between x and (y and true) and false");
    ParsesOk("select a, b, c from t where i between x and (y and (true and false))");
    // Chaining/nesting of between predicates.
    ParsesOk("select a, b, c from t " +
        "where true between false and true and 'b' between 'a' and 'c'");
    // true between ('b' between 'a' and 'b') and ('bb' between 'aa' and 'cc)
    ParsesOk("select a, b, c from t " +
        "where true between 'b' between 'a' and 'c' and 'bb' between 'aa' and 'cc'");
    // Missing condition expr.
    ParserError("select a, b, c from t where between 5 and 10");
    // Missing lower bound.
    ParserError("select a, b, c from t where i between and 10");
    // Missing upper bound.
    ParserError("select a, b, c from t where i between 5 and");
    // Missing exprs after between.
    ParserError("select a, b, c from t where i between");
    // AND has a higher precedence than OR.
    ParserError("select a, b, c from t where true between 5 or 10 and 20");
  }

  @Test
  public void TestInPredicate() {
    ParsesOk("select a, b, c from t where i in (x, y, z)");
    ParsesOk("select a, b, c from t where i not in (x, y, z)");
    // Test NULL and boolean literals.
    ParsesOk("select a, b, c from t where NULL in (NULL, NULL, NULL)");
    ParsesOk("select a, b, c from t where true in (true, false, true)");
    ParsesOk("select a, b, c from t where NULL not in (NULL, NULL, NULL)");
    ParsesOk("select a, b, c from t where true not in (true, false, true)");
    // Missing condition expr.
    ParserError("select a, b, c from t where in (x, y, z)");
    // Missing parentheses around in list.
    ParserError("select a, b, c from t where i in x, y, z");
    ParserError("select a, b, c from t where i in (x, y, z");
    ParserError("select a, b, c from t where i in x, y, z)");
    // Missing in list.
    ParserError("select a, b, c from t where i in");
    ParserError("select a, b, c from t where i in ( )");
  }

  @Test
  public void TestSlotRef() {
    ParsesOk("select a from t where b > 5");
    ParsesOk("select a.b from a where b > 5");
    ParsesOk("select a.b.c from a.b where b > 5");
    ParsesOk("select a.b.c.d from a.b where b > 5");
  }

  /**
   * Run positive tests for INSERT INTO/OVERWRITE.
   */
  private void testInsert() {
    for (String qualifier: new String[] {"overwrite", "into"}) {
      for (String optTbl: new String[] {"", "table"}) {
        // Entire unpartitioned table.
        ParsesOk(String.format("insert %s %s t select a from src where b > 5",
            qualifier, optTbl));
        // Static partition with one partitioning key.
        ParsesOk(String.format(
            "insert %s %s t partition (pk1=10) select a from src where b > 5",
            qualifier, optTbl));
        // Dynamic partition with one partitioning key.
        ParsesOk(String.format(
            "insert %s %s t partition (pk1) select a from src where b > 5",
            qualifier, optTbl));
        // Static partition with two partitioning keys.
        ParsesOk(String.format("insert %s %s t partition (pk1=10, pk2=20) " +
            "select a from src where b > 5",
            qualifier, optTbl));
        // Fully dynamic partition with two partitioning keys.
        ParsesOk(String.format(
            "insert %s %s t partition (pk1, pk2) select a from src where b > 5",
            qualifier, optTbl));
        // Partially dynamic partition with two partitioning keys.
        ParsesOk(String.format(
            "insert %s %s t partition (pk1=10, pk2) select a from src where b > 5",
            qualifier, optTbl));
        // Partially dynamic partition with two partitioning keys.
        ParsesOk(String.format(
            "insert %s %s t partition (pk1, pk2=20) select a from src where b > 5",
            qualifier, optTbl));
        // Static partition with two NULL partitioning keys.
        ParsesOk(String.format("insert %s %s t partition (pk1=NULL, pk2=NULL) " +
            "select a from src where b > 5",
            qualifier, optTbl));
        // Static partition with boolean partitioning keys.
        ParsesOk(String.format("insert %s %s t partition (pk1=false, pk2=true) " +
            "select a from src where b > 5",
            qualifier, optTbl));
        // Static partition with arbitrary exprs as partitioning keys.
        ParsesOk(String.format("insert %s %s t partition (pk1=abc, pk2=(5*8+10)) " +
            "select a from src where b > 5",
            qualifier, optTbl));
        ParsesOk(String.format(
            "insert %s %s t partition (pk1=f(a), pk2=!true and false) " +
                "select a from src where b > 5",
                qualifier, optTbl));
        // Permutation
        ParsesOk(String.format("insert %s %s t(a,b,c) values(1,2,3)",
            qualifier, optTbl));
        // Permutation with mismatched select list (should parse fine)
        ParsesOk(String.format("insert %s %s t(a,b,c) values(1,2,3,4,5,6)",
            qualifier, optTbl));
        // Permutation and partition
        ParsesOk(String.format("insert %s %s t(a,b,c) partition(d) values(1,2,3,4)",
            qualifier, optTbl));
        // Empty permutation list
        ParsesOk(String.format("insert %s %s t() select 1 from a",
            qualifier, optTbl));
        // Permutation with optional query statement
        ParsesOk(String.format("insert %s %s t() partition(d) ",
            qualifier, optTbl));
        ParsesOk(String.format("insert %s %s t() ",
            qualifier, optTbl));
        // No comma in permutation list
        ParserError(String.format("insert %s %s t(a b c) select 1 from a",
            qualifier, optTbl));
        // Can't use strings as identifiers in permutation list
        ParserError(String.format("insert %s %s t('a') select 1 from a",
            qualifier, optTbl));
        // Expressions not allowed in permutation list
        ParserError(String.format("insert %s %s t(a=1, b) select 1 from a",
            qualifier, optTbl));
      }
    }
  }

  @Test
  public void TestInsert() {
    // Positive tests.
    testInsert();
    // Missing query statement
    ParserError("insert into table t");
    // Missing 'overwrite/insert'.
    ParserError("insert table t select a from src where b > 5");
    // Missing target table identifier.
    ParserError("insert overwrite table select a from src where b > 5");
    // Missing target table identifier.
    ParserError("insert into table select a from src where b > 5");
    // Missing select statement.
    ParserError("insert overwrite table t");
    // Missing select statement.
    ParserError("insert into table t");
    // Missing parentheses around 'partition'.
    ParserError("insert overwrite table t partition pk1=10 " +
                "select a from src where b > 5");
    // Missing parentheses around 'partition'.
    ParserError("insert into table t partition pk1=10 " +
        "select a from src where b > 5");
    // Missing comma in partition list.
    ParserError("insert overwrite table t partition (pk1=10 pk2=20) " +
                "select a from src where b > 5");
    // Missing comma in partition list.
    ParserError("insert into table t partition (pk1=10 pk2=20) " +
        "select a from src where b > 5");
    // Misplaced plan hints.
    ParserError("insert [shuffle] into table t partition (pk1=10 pk2=20) " +
        "select a from src where b > 5");
    ParserError("insert into [shuffle] table t partition (pk1=10 pk2=20) " +
        "select a from src where b > 5");
    ParserError("insert into table t [shuffle] partition (pk1=10 pk2=20) " +
        "select a from src where b > 5");
    ParserError("insert into table t partition [shuffle] (pk1=10 pk2=20) " +
        "select a from src where b > 5");

    ParsesOk("insert ignore into table t values (1,2,3)");
  }

  @Test
  public void TestUpdate() {
    ParsesOk("update t set x = 3 where a < b");
    ParsesOk("update t set x = (3 + length(\"hallo\")) where a < 'adasas'");
    ParsesOk("update t set x = 3");
    ParsesOk("update t set x=3, x=4 from a.b t where b = 10");
    ParsesOk("update ignore t set x = 3");
    ParsesOk("update ignore t set x=3, x=4 from a.b t where b = 10");
    ParserError("update t");
    ParserError("update t set x < 3");
    ParserError("update t set x");
    ParserError("update t set 4 = x");
    ParserError("update from t set x = 3");
    ParserError("update t where x = 4");
    ParserError("update t a set a = 10  where x = 4");
    ParserError("update t a from t b where set a = 10 x = 4");
    ParserError("update (select * from functional_kudu.testtbl) a set name = '10'");
  }

  @Test
  public void TestDelete() {
    ParsesOk("delete from t");
    ParsesOk("delete ignore from t");
    ParsesOk("delete a from t a");
    ParsesOk("delete a from t a join b on a.id = b.id where true");
    ParsesOk("delete a from t a join b where true");
    ParsesOk("delete ignore a from t a join b where true");
    ParsesOk("delete t from t");
    ParsesOk("delete t from t where a < b");
    ParsesOk("delete a from t a where a < b");
    ParsesOk("delete FROM t where a < b");
    ParsesOk("delete t where a < b");
    ParsesOk("delete t");
    ParserError("delete t join f on t.id = f.id");
  }

  @Test
  public void TestUse() {
    ParserError("USE");
    ParserError("USE db1 db2");
    ParsesOk("USE db1");
  }

  @Test
  public void TestShow() {
    // Short form ok
    ParsesOk("SHOW TABLES");
    // Well-formed pattern
    ParsesOk("SHOW TABLES 'tablename|othername'");
    // Empty pattern ok
    ParsesOk("SHOW TABLES ''");
    // Databases
    ParsesOk("SHOW DATABASES");
    ParsesOk("SHOW SCHEMAS");
    ParsesOk("SHOW DATABASES LIKE 'pattern'");
    ParsesOk("SHOW SCHEMAS LIKE 'p*ttern'");
    // Data sources
    ParsesOk("SHOW DATA SOURCES");
    ParsesOk("SHOW DATA SOURCES 'pattern'");
    ParsesOk("SHOW DATA SOURCES LIKE 'pattern'");
    ParsesOk("SHOW DATA SOURCES LIKE 'p*ttern'");

    // Functions
    for (String fnType: new String[] { "", "AGGREGATE", "ANALYTIC"}) {
      ParsesOk(String.format("SHOW %s FUNCTIONS", fnType));
      ParsesOk(String.format("SHOW %s FUNCTIONS LIKE 'pattern'", fnType));
      ParsesOk(String.format("SHOW %s FUNCTIONS LIKE 'p*ttern'", fnType));
      ParsesOk(String.format("SHOW %s FUNCTIONS", fnType));
      ParsesOk(String.format("SHOW %s FUNCTIONS in DB LIKE 'pattern'", fnType));
      ParsesOk(String.format("SHOW %s FUNCTIONS in DB", fnType));
    }

    // Show table/column stats.
    ParsesOk("SHOW TABLE STATS tbl");
    ParsesOk("SHOW TABLE STATS db.tbl");
    ParsesOk("SHOW TABLE STATS `db`.`tbl`");
    ParsesOk("SHOW COLUMN STATS tbl");
    ParsesOk("SHOW COLUMN STATS db.tbl");
    ParsesOk("SHOW COLUMN STATS `db`.`tbl`");

    // Show partitions
    ParsesOk("SHOW PARTITIONS tbl");
    ParsesOk("SHOW PARTITIONS db.tbl");
    ParsesOk("SHOW PARTITIONS `db`.`tbl`");

    // Show files of table
    ParsesOk("SHOW FILES IN tbl");
    ParsesOk("SHOW FILES IN db.tbl");
    ParsesOk("SHOW FILES IN `db`.`tbl`");
    ParsesOk("SHOW FILES IN db.tbl PARTITION(x='a',y='b')");

    // Missing arguments
    ParserError("SHOW");
    // Malformed pattern (no quotes)
    ParserError("SHOW TABLES tablename");
    // Invalid SHOW DATA SOURCE statements
    ParserError("SHOW DATA");
    ParserError("SHOW SOURCE");
    ParserError("SHOW DATA SOURCE LIKE NotStrLiteral");
    ParserError("SHOW UNKNOWN FUNCTIONS");
    // Missing table/column qualifier.
    ParserError("SHOW STATS tbl");
    // Missing table.
    ParserError("SHOW TABLE STATS");
    ParserError("SHOW COLUMN STATS");
    // String literal not accepted.
    ParserError("SHOW TABLE STATS 'strlit'");
    // Missing table.
    ParserError("SHOW FILES IN");
    // Invalid partition.
    ParserError("SHOW FILES IN db.tbl PARTITION(p)");
  }

  @Test
  public void TestShowCreateTable() {
    ParsesOk("SHOW CREATE TABLE x");
    ParsesOk("SHOW CREATE TABLE db.x");
    ParserError("SHOW CREATE TABLE");
    ParserError("SHOW CREATE TABLE x y z");
  }

  @Test
  public void TestDescribeDb() {
    // Missing argument
    ParserError("DESCRIBE DATABASE");
    ParserError("DESCRIBE DATABASE FORMATTED");
    ParserError("DESCRIBE DATABASE EXTENDED");

    // database ok
    ParsesOk("DESCRIBE DATABASE databasename");
    ParsesOk("DESCRIBE DATABASE FORMATTED databasename");
    ParsesOk("DESCRIBE DATABASE EXTENDED databasename");
  }

  @Test
  public void TestDescribe() {
    // Missing argument
    ParserError("DESCRIBE");
    ParserError("DESCRIBE FORMATTED");
    ParserError("DESCRIBE EXTENDED");

    // Unqualified table ok
    ParsesOk("DESCRIBE tablename");
    ParsesOk("DESCRIBE FORMATTED tablename");
    ParsesOk("DESCRIBE EXTENDED tablename");

    // Fully-qualified table ok
    ParsesOk("DESCRIBE databasename.tablename");
    ParsesOk("DESCRIBE FORMATTED databasename.tablename");
    ParsesOk("DESCRIBE EXTENDED databasename.tablename");

    // Paths within table ok.
    ParsesOk("DESCRIBE databasename.tablename.field1");
    ParsesOk("DESCRIBE databasename.tablename.field1.field2");
    ParsesOk("DESCRIBE FORMATTED databasename.tablename.field1");
    ParsesOk("DESCRIBE FORMATTED databasename.tablename.field1.field2");
    ParsesOk("DESCRIBE EXTENDED databasename.tablename.field1");
    ParsesOk("DESCRIBE EXTENDED databasename.tablename.field1.field2");
  }

  @Test
  public void TestCreateDatabase() {
    // Both CREATE DATABASE and CREATE SCHEMA are valid (and equivalent)
    String [] dbKeywords = {"DATABASE", "SCHEMA"};
    for (String kw: dbKeywords) {
      ParsesOk(String.format("CREATE %s Foo", kw));
      ParsesOk(String.format("CREATE %s IF NOT EXISTS Foo", kw));

      ParsesOk(String.format("CREATE %s Foo COMMENT 'Some comment'", kw));
      ParsesOk(String.format("CREATE %s Foo LOCATION '/hdfs_location'", kw));
      ParsesOk(String.format("CREATE %s Foo LOCATION '/hdfs_location'", kw));
      ParsesOk(String.format(
          "CREATE %s Foo COMMENT 'comment' LOCATION '/hdfs_location'", kw));

      // Only string literals are supported
      ParserError(String.format("CREATE %s Foo COMMENT mytable", kw));
      ParserError(String.format("CREATE %s Foo LOCATION /hdfs_location", kw));

      // COMMENT needs to be *before* LOCATION
      ParserError(String.format(
          "CREATE %s Foo LOCATION '/hdfs/location' COMMENT 'comment'", kw));

      ParserError(String.format("CREATE %s Foo COMMENT LOCATION '/hdfs_location'", kw));
      ParserError(String.format("CREATE %s Foo LOCATION", kw));
      ParserError(String.format("CREATE %s Foo LOCATION 'dfsd' 'dafdsf'", kw));

      ParserError(String.format("CREATE Foo", kw));
      ParserError(String.format("CREATE %s 'Foo'", kw));
      ParserError(String.format("CREATE %s", kw));
      ParserError(String.format("CREATE %s IF EXISTS Foo", kw));

      ParserError(String.format("CREATE %sS Foo", kw));
    }
  }

  @Test
  public void TestCreateFunction() {
    ParsesOk("CREATE FUNCTION Foo() RETURNS INT LOCATION 'f.jar' SYMBOL='class.Udf'");
    ParsesOk("CREATE FUNCTION Foo(INT, INT) RETURNS STRING LOCATION " +
        "'f.jar' SYMBOL='class.Udf'");
    ParsesOk("CREATE FUNCTION Foo(INT, DOUBLE) RETURNS STRING LOCATION " +
        "'f.jar' SYMBOL='class.Udf'");
    ParsesOk("CREATE FUNCTION Foo() RETURNS STRING LOCATION " +
        "'f.jar' SYMBOL='class.Udf' COMMENT='hi'");
    ParsesOk("CREATE FUNCTION IF NOT EXISTS Foo() RETURNS INT LOCATION 'foo.jar' " +
        "SYMBOL='class.Udf'");
    ParsesOk("CREATE FUNCTION foo LOCATION 'f.jar' SYMBOL='class.Udf'");
    ParsesOk("CREATE FUNCTION db.foo LOCATION 'f.jar' SYMBOL='class.Udf'");
    ParsesOk("CREATE FUNCTION IF NOT EXISTS foo LOCATION 'f.jar' SYMBOL='class.Udf'");
    ParsesOk("CREATE FUNCTION IF NOT EXISTS db.foo LOCATION 'f.jar' SYMBOL='class.Udf'");

    // Try more interesting function names
    ParsesOk("CREATE FUNCTION User.Foo() RETURNS INT LOCATION 'a'");
    ParsesOk("CREATE FUNCTION `Foo`() RETURNS INT LOCATION 'a'");
    ParsesOk("CREATE FUNCTION `Foo.Bar`() RETURNS INT LOCATION 'a'");
    ParsesOk("CREATE FUNCTION `Foo`.Bar() RETURNS INT LOCATION 'a'");

    // Bad function name
    ParserError("CREATE FUNCTION User.() RETURNS INT LOCATION 'a'");
    ParserError("CREATE FUNCTION User.Foo.() RETURNS INT LOCATION 'a'");
    ParserError("CREATE FUNCTION User..Foo() RETURNS INT LOCATION 'a'");
    ParserError("CREATE FUNCTION Foo() LOCATION 'a.jar' SYMBOL='class.Udf");
    // Bad function name that parses but won't analyze.
    ParsesOk("CREATE FUNCTION A.B.C.D.Foo() RETURNS INT LOCATION 'a'");

    // Missing location
    ParserError("CREATE FUNCTION FOO() RETURNS INT");

    // Missing return type
    ParserError("CREATE FUNCTION FOO() LOCATION 'foo.jar'");

    // Bad opt args
    ParserError("CREATE FUNCTION Foo() RETURNS INT SYMBOL='1' LOCATION 'a'");
    ParserError("CREATE FUNCTION Foo() RETURNS INT LOCATION 'a' SYMBOL");
    ParserError("CREATE FUNCTION Foo() RETURNS INT LOCATION 'a' SYMBOL='1' SYMBOL='2'");
    ParserError("CREATE FUNCTION IF NOT EXISTS db.foo LOCATION 'f.jar' SYMBOL='1'" +
         " SYMBOL='2'");

    // Missing arguments
    ParserError("CREATE FUNCTION Foo RETURNS INT LOCATION 'f.jar'");
    ParserError("CREATE FUNCTION Foo(INT,) RETURNS INT LOCATION 'f.jar'");
    ParserError("CREATE FUNCTION FOO RETURNS INT LOCATION 'foo.jar'");

    // NULL return type or argument type.
    ParserError("CREATE FUNCTION Foo(NULL) RETURNS INT LOCATION 'f.jar'");
    ParserError("CREATE FUNCTION Foo(NULL, INT) RETURNS INT LOCATION 'f.jar'");
    ParserError("CREATE FUNCTION Foo(INT, NULL) RETURNS INT LOCATION 'f.jar'");
    ParserError("CREATE FUNCTION Foo() RETURNS NULL LOCATION 'f.jar'");
  }

  @Test
  public void TestVariadicCreateFunctions() {
    String fnCreates[] = {"CREATE FUNCTION ", "CREATE AGGREGATE FUNCTION " };
    for (String fnCreate: fnCreates) {
      ParsesOk(fnCreate + "Foo(int...) RETURNS INT LOCATION 'f.jar'");
      ParsesOk(fnCreate + "Foo(int ...) RETURNS INT LOCATION 'f.jar'");
      ParsesOk(fnCreate + "Foo(int, double ...) RETURNS INT LOCATION 'f.jar'");

      ParserError(fnCreate + "Foo(...) RETURNS INT LOCATION 'f.jar'");
      ParserError(fnCreate + "Foo(int..., double) RETURNS INT LOCATION 'f.jar'");
      ParserError(fnCreate + "Foo(int) RETURNS INT... LOCATION 'f.jar'");
      ParserError(fnCreate + "Foo(int. . .) RETURNS INT... LOCATION 'f.jar'");
      ParserError(fnCreate + "Foo(int, ...) RETURNS INT... LOCATION 'f.jar'");
    }
  }

  @Test
  public void TestCreateAggregate() {
    String loc = " LOCATION 'f.so' UPDATE_FN='class' ";
    String c = "CREATE AGGREGATE FUNCTION Foo() RETURNS INT ";

    ParsesOk(c + loc);
    ParsesOk(c + "INTERMEDIATE STRING" + loc + "comment='c'");
    ParsesOk(c + loc + "comment='abcd'");
    ParsesOk(c + loc + "init_fn='InitFnSymbol'");
    ParsesOk(c + loc + "init_fn='I' merge_fn='M'");
    ParsesOk(c + loc + "merge_fn='M' init_fn='I'");
    ParsesOk(c + loc + "merge_fn='M' Init_fn='I' serialize_fn='S' Finalize_fn='F'");
    ParsesOk(c + loc + "Init_fn='M' Finalize_fn='I' merge_fn='S' serialize_fn='F'");
    ParsesOk(c + loc + "merge_fn='M'");
    ParsesOk(c + "INTERMEDIATE CHAR(10)" + loc);

    ParserError("CREATE UNKNOWN FUNCTION " + "Foo() RETURNS INT" + loc);
    ParserError(c + loc + "init_fn='1' init_fn='1'");
    ParserError(c + loc + "unknown='1'");

    // CHAR must specify size
    ParserError(c + "INTERMEDIATE CHAR()" + loc);
    ParserError(c + "INTERMEDIATE CHAR(ab)" + loc);
    ParserError(c + "INTERMEDIATE CHAR('')" + loc);
    ParserError(c + "INTERMEDIATE CHAR('10')" + loc);
    ParserError(c + "INTERMEDIATE CHAR(-10)" + loc);
    // Parses okay, will fail in analysis
    ParsesOk(c + "INTERMEDIATE CHAR(0)" + loc);

    // Optional args must be at the end
    ParserError("CREATE UNKNOWN FUNCTION " + "Foo() RETURNS INT" + loc);
    ParserError("CREATE AGGREGATE FUNCTION Foo() init_fn='1' RETURNS INT" + loc);
    ParserError(c + "init_fn='1'" + loc);

    // Variadic args
    ParsesOk("CREATE AGGREGATE FUNCTION Foo(INT...) RETURNS INT LOCATION 'f.jar'");
  }

  @Test
  public void TestAlterTableAddReplaceColumns() {
    String[] addReplaceKw = {"ADD", "REPLACE"};
    for (String addReplace: addReplaceKw) {
      ParsesOk(String.format(
          "ALTER TABLE Foo %s COLUMNS (i int, s string)", addReplace));
      ParsesOk(String.format(
          "ALTER TABLE TestDb.Foo %s COLUMNS (i int, s string)", addReplace));
      ParsesOk(String.format(
          "ALTER TABLE TestDb.Foo %s COLUMNS (i int)", addReplace));
      ParsesOk(String.format(
          "ALTER TABLE TestDb.Foo %s COLUMNS (i int comment 'hi')", addReplace));

      // Negative syntax tests
      ParserError(String.format("ALTER TABLE TestDb.Foo %s COLUMNS i int", addReplace));
      ParserError(String.format(
          "ALTER TABLE TestDb.Foo %s COLUMNS (int i)", addReplace));
      ParserError(String.format(
          "ALTER TABLE TestDb.Foo %s COLUMNS (i int COMMENT)", addReplace));
      ParserError(String.format("ALTER TestDb.Foo %s COLUMNS (i int)", addReplace));
      ParserError(String.format("ALTER TestDb.Foo %s COLUMNS", addReplace));
      ParserError(String.format("ALTER TestDb.Foo %s COLUMNS ()", addReplace));
      ParserError(String.format("ALTER Foo %s COLUMNS (i int, s string)", addReplace));
      ParserError(String.format("ALTER TABLE %s COLUMNS (i int, s string)", addReplace));
      // Don't yet support ALTER TABLE ADD COLUMN syntax
      ParserError(String.format("ALTER TABLE Foo %s COLUMN i int", addReplace));
      ParserError(String.format("ALTER TABLE Foo %s COLUMN (i int)", addReplace));
    }
  }

  @Test
  public void TestAlterTableAddPartition() {
    ParsesOk("ALTER TABLE Foo ADD PARTITION (i=1)");
    ParsesOk("ALTER TABLE TestDb.Foo ADD IF NOT EXISTS PARTITION (i=1, s='Hello')");
    ParsesOk("ALTER TABLE TestDb.Foo ADD PARTITION (i=1, s='Hello') LOCATION '/a/b'");
    ParsesOk("ALTER TABLE Foo ADD PARTITION (i=NULL)");
    ParsesOk("ALTER TABLE Foo ADD PARTITION (i=NULL, j=2, k=NULL)");
    ParsesOk("ALTER TABLE Foo ADD PARTITION (i=abc, j=(5*8+10), k=!true and false)");

    // Cannot use dynamic partition syntax
    ParserError("ALTER TABLE TestDb.Foo ADD PARTITION (partcol)");
    ParserError("ALTER TABLE TestDb.Foo ADD PARTITION (i=1, partcol)");
    // Location needs to be a string literal
    ParserError("ALTER TABLE TestDb.Foo ADD PARTITION (i=1, s='Hello') LOCATION a/b");

    // Caching ops
    ParsesOk("ALTER TABLE Foo ADD PARTITION (j=2) CACHED IN 'pool'");
    ParsesOk("ALTER TABLE Foo ADD PARTITION (j=2) CACHED IN 'pool'");
    ParserError("ALTER TABLE Foo ADD PARTITION (j=2) CACHED 'pool'");
    ParserError("ALTER TABLE Foo ADD PARTITION (j=2) CACHED IN");
    ParserError("ALTER TABLE Foo ADD PARTITION (j=2) CACHED");
    ParsesOk("ALTER TABLE Foo ADD PARTITION (j=2) CACHED IN 'pool' WITH replication = 3");
    ParserError("ALTER TABLE Foo ADD PARTITION (j=2) CACHED IN 'pool' " +
        "with replication = -1");
    ParsesOk("ALTER TABLE Foo ADD PARTITION (j=2) UNCACHED");
    ParsesOk("ALTER TABLE Foo ADD PARTITION (j=2) LOCATION 'a/b' UNCACHED");
    ParsesOk("ALTER TABLE Foo ADD PARTITION (j=2) LOCATION 'a/b' CACHED IN 'pool'");
    ParsesOk("ALTER TABLE Foo ADD PARTITION (j=2) LOCATION 'a/b' CACHED IN 'pool' " +
        "with replication = 3");
    ParserError("ALTER TABLE Foo ADD PARTITION (j=2) CACHED IN 'pool' LOCATION 'a/b'");
    ParserError("ALTER TABLE Foo ADD PARTITION (j=2) UNCACHED LOCATION 'a/b'");

    ParserError("ALTER TABLE Foo ADD IF EXISTS PARTITION (i=1, s='Hello')");
    ParserError("ALTER TABLE TestDb.Foo ADD (i=1, s='Hello')");
    ParserError("ALTER TABLE TestDb.Foo ADD (i=1)");
    ParserError("ALTER TABLE Foo (i=1)");
    ParserError("ALTER TABLE TestDb.Foo PARTITION (i=1)");
    ParserError("ALTER TABLE Foo ADD PARTITION");
    ParserError("ALTER TABLE TestDb.Foo ADD PARTITION ()");
    ParserError("ALTER Foo ADD PARTITION (i=1)");
    ParserError("ALTER TABLE ADD PARTITION (i=1)");
    ParserError("ALTER TABLE ADD");
    ParserError("ALTER TABLE DROP");
  }

  @Test
  public void TestAlterTableDropColumn() {
    // KW_COLUMN is optional
    String[] columnKw = {"COLUMN", ""};
    for (String kw: columnKw) {
      ParsesOk(String.format("ALTER TABLE Foo DROP %s col1", kw));
      ParsesOk(String.format("ALTER TABLE TestDb.Foo DROP %s col1", kw));

      // Negative syntax tests
      ParserError(String.format("ALTER TABLE TestDb.Foo DROP %s col1, col2", kw));
      ParserError(String.format("ALTER TABLE TestDb.Foo DROP %s", kw));
      ParserError(String.format("ALTER TABLE Foo DROP %s 'col1'", kw));
      ParserError(String.format("ALTER Foo DROP %s col1", kw));
      ParserError(String.format("ALTER TABLE DROP %s col1", kw));
      ParserError(String.format("ALTER TABLE DROP %s", kw));
    }
  }

  @Test
  public void TestAlterTableDropPartition() {
    // PURGE is optional
    String[] purgeKw = {"PURGE", ""};
    for (String kw: purgeKw) {
      ParsesOk(String.format("ALTER TABLE Foo DROP PARTITION (i=1) %s", kw));
      ParsesOk(String.format("ALTER TABLE TestDb.Foo DROP IF EXISTS "
        + "PARTITION (i=1, s='Hello') %s", kw));
      ParsesOk(String.format("ALTER TABLE Foo DROP PARTITION (i=NULL) %s", kw));
      ParsesOk(String.format("ALTER TABLE Foo DROP PARTITION (i=NULL, "
        + "j=2, k=NULL) %s", kw));
      ParsesOk(String.format("ALTER TABLE Foo DROP PARTITION (i=abc, "
        + "j=(5*8+10), k=!true and false) %s", kw));

      // Cannot use dynamic partition syntax
      ParserError(String.format("ALTER TABLE Foo DROP PARTITION (partcol) %s", kw));
      ParserError(String.format("ALTER TABLE Foo DROP PARTITION (i=1, j) %s", kw));

      ParserError(String.format("ALTER TABLE Foo DROP IF NOT EXISTS "
        + "PARTITION (i=1, s='Hello') %s", kw));
      ParserError(String.format("ALTER TABLE TestDb.Foo DROP (i=1, s='Hello') %s", kw));
      ParserError(String.format("ALTER TABLE TestDb.Foo DROP (i=1) %s", kw));
      ParserError(String.format("ALTER TABLE Foo (i=1) %s", kw));
      ParserError(String.format("ALTER TABLE TestDb.Foo PARTITION (i=1) %s", kw));
      ParserError(String.format("ALTER TABLE Foo DROP PARTITION %s", kw));
      ParserError(String.format("ALTER TABLE TestDb.Foo DROP PARTITION () %s", kw));
      ParserError(String.format("ALTER Foo DROP PARTITION (i=1) %s", kw));
      ParserError(String.format("ALTER TABLE DROP PARTITION (i=1) %s", kw));
    }
  }

  @Test
  public void TestAlterTableChangeColumn() {
    // KW_COLUMN is optional
    String[] columnKw = {"COLUMN", ""};
    for (String kw: columnKw) {
      ParsesOk(String.format("ALTER TABLE Foo.Bar CHANGE %s c1 c2 int", kw));
      ParsesOk(String.format("ALTER TABLE Foo CHANGE %s c1 c2 int comment 'hi'", kw));

      // Negative syntax tests
      ParserError(String.format("ALTER TABLE Foo CHANGE %s c1 int c2", kw));
      ParserError(String.format("ALTER TABLE Foo CHANGE %s col1 int", kw));
      ParserError(String.format("ALTER TABLE Foo CHANGE %s col1", kw));
      ParserError(String.format("ALTER TABLE Foo CHANGE %s", kw));
      ParserError(String.format("ALTER TABLE CHANGE %s c1 c2 int", kw));
    }
  }

  @Test
  public void TestAlterTableSet() {
    // Supported file formats
    String [] supportedFileFormats =
        {"TEXTFILE", "SEQUENCEFILE", "PARQUET", "PARQUETFILE", "RCFILE", "AVRO"};
    for (String format: supportedFileFormats) {
      ParsesOk("ALTER TABLE Foo SET FILEFORMAT " + format);
      ParsesOk("ALTER TABLE TestDb.Foo SET FILEFORMAT " + format);
      ParsesOk("ALTER TABLE TestDb.Foo PARTITION (a=1) SET FILEFORMAT " + format);
      ParsesOk("ALTER TABLE Foo PARTITION (s='str') SET FILEFORMAT " + format);
      ParserError("ALTER TABLE TestDb.Foo PARTITION (i=5) SET " + format);
      ParserError("ALTER TABLE TestDb.Foo SET " + format);
      ParserError("ALTER TABLE TestDb.Foo " + format);
    }
    ParserError("ALTER TABLE TestDb.Foo SET FILEFORMAT");

    ParsesOk("ALTER TABLE Foo SET LOCATION '/a/b/c'");
    ParsesOk("ALTER TABLE TestDb.Foo SET LOCATION '/a/b/c'");

    ParsesOk("ALTER TABLE Foo PARTITION (i=1,s='str') SET LOCATION '/a/i=1/s=str'");
    ParsesOk("ALTER TABLE Foo PARTITION (s='str') SET LOCATION '/a/i=1/s=str'");

    ParserError("ALTER TABLE Foo PARTITION (s) SET LOCATION '/a'");
    ParserError("ALTER TABLE Foo PARTITION () SET LOCATION '/a'");
    ParserError("ALTER TABLE Foo PARTITION ('str') SET FILEFORMAT TEXTFILE");
    ParserError("ALTER TABLE Foo PARTITION (a=1, 5) SET FILEFORMAT TEXTFILE");
    ParserError("ALTER TABLE Foo PARTITION () SET FILEFORMAT PARQUETFILE");
    ParserError("ALTER TABLE Foo PARTITION (,) SET FILEFORMAT PARQUET");
    ParserError("ALTER TABLE Foo PARTITION (a=1) SET FILEFORMAT");
    ParserError("ALTER TABLE Foo PARTITION (a=1) SET LOCATION");
    ParserError("ALTER TABLE TestDb.Foo SET LOCATION abc");
    ParserError("ALTER TABLE TestDb.Foo SET LOCATION");
    ParserError("ALTER TABLE TestDb.Foo SET");

    String[] tblPropTypes = {"TBLPROPERTIES", "SERDEPROPERTIES"};
    String[] partClauses = {"", "PARTITION(k1=10, k2=20)"};
    for (String propType: tblPropTypes) {
      for (String part: partClauses) {
        ParsesOk(String.format("ALTER TABLE Foo %s SET %s ('a'='b')", part, propType));
        ParsesOk(String.format("ALTER TABLE Foo %s SET %s ('abc'='123')",
            part, propType));
        ParsesOk(String.format("ALTER TABLE Foo %s SET %s ('abc'='123', 'a'='1')",
            part, propType));
        ParsesOk(String.format("ALTER TABLE Foo %s SET %s ('a'='1', 'b'='2', 'c'='3')",
            part, propType));
        ParserError(String.format("ALTER TABLE Foo %s SET %s ( )", part, propType));
        ParserError(String.format("ALTER TABLE Foo %s SET %s ('a', 'b')",
            part, propType));
        ParserError(String.format("ALTER TABLE Foo %s SET %s ('a'='b',)",
            part, propType));
        ParserError(String.format("ALTER TABLE Foo %s SET %s ('a'=b)", part, propType));
        ParserError(String.format("ALTER TABLE Foo %s SET %s (a='b')", part, propType));
        ParserError(String.format("ALTER TABLE Foo %s SET %s (a=b)", part, propType));
      }
    }

    for (String cacheClause: Lists.newArrayList("UNCACHED", "CACHED in 'pool'",
        "CACHED in 'pool' with replication = 4")) {
      ParsesOk("ALTER TABLE Foo SET " + cacheClause);
      ParsesOk("ALTER TABLE Foo PARTITION(j=0) SET " + cacheClause);
      ParserError("ALTER TABLE Foo PARTITION(j=0) " + cacheClause);
    }
  }

  @Test
  public void TestAlterTableOrViewRename() {
    for (String entity: Lists.newArrayList("TABLE", "VIEW")) {
      ParsesOk(String.format("ALTER %s TestDb.Foo RENAME TO TestDb.Foo2", entity));
      ParsesOk(String.format("ALTER %s Foo RENAME TO TestDb.Foo2", entity));
      ParsesOk(String.format("ALTER %s TestDb.Foo RENAME TO Foo2", entity));
      ParsesOk(String.format("ALTER %s Foo RENAME TO Foo2", entity));
      ParserError(String.format("ALTER %s Foo RENAME TO 'Foo2'", entity));
      ParserError(String.format("ALTER %s Foo RENAME Foo2", entity));
      ParserError(String.format("ALTER %s Foo RENAME TO", entity));
      ParserError(String.format("ALTER %s Foo TO Foo2", entity));
      ParserError(String.format("ALTER %s Foo TO Foo2", entity));
    }
  }

  @Test
  public void TestAlterTableRecoverPartitions() {
    ParsesOk("ALTER TABLE TestDb.Foo RECOVER PARTITIONS");
    ParsesOk("ALTER TABLE Foo RECOVER PARTITIONS");

    ParserError("ALTER TABLE Foo RECOVER PARTITIONS ()");
    ParserError("ALTER TABLE Foo RECOVER PARTITIONS (i=1)");
    ParserError("ALTER TABLE RECOVER");
    ParserError("ALTER TABLE RECOVER PARTITIONS");
    ParserError("ALTER TABLE Foo RECOVER");
    ParserError("ALTER TABLE Foo RECOVER PARTITION");
  }

  @Test
  public void TestCreateTable() {
    // Support unqualified and fully-qualified table names
    ParsesOk("CREATE TABLE Foo (i int)");
    ParsesOk("CREATE TABLE Foo.Bar (i int)");
    ParsesOk("CREATE TABLE IF NOT EXISTS Foo.Bar (i int)");
    ParsesOk("CREATE TABLE Foo.Bar2 LIKE Foo.Bar1");
    ParsesOk("CREATE TABLE IF NOT EXISTS Bar2 LIKE Bar1");
    ParsesOk("CREATE EXTERNAL TABLE IF NOT EXISTS Bar2 LIKE Bar1");
    ParsesOk("CREATE EXTERNAL TABLE IF NOT EXISTS Bar2 LIKE Bar1 LOCATION '/a/b'");
    ParsesOk("CREATE TABLE Foo2 LIKE Foo COMMENT 'sdafsdf'");
    ParsesOk("CREATE TABLE Foo2 LIKE Foo COMMENT ''");
    ParsesOk("CREATE TABLE Foo2 LIKE Foo STORED AS PARQUETFILE");
    ParsesOk("CREATE TABLE Foo2 LIKE Foo COMMENT 'tbl' " +
        "STORED AS PARQUETFILE LOCATION '/a/b'");
    ParsesOk("CREATE TABLE Foo2 LIKE Foo STORED AS TEXTFILE LOCATION '/a/b'");

    // Table and column names starting with digits.
    ParsesOk("CREATE TABLE 01_Foo (01_i int, 02_j string)");

    // Unpartitioned tables
    ParsesOk("CREATE TABLE Foo (i int, s string)");
    ParsesOk("CREATE EXTERNAL TABLE Foo (i int, s string)");
    ParsesOk("CREATE EXTERNAL TABLE Foo (i int, s string) LOCATION '/test-warehouse/'");
    ParsesOk("CREATE TABLE Foo (i int, s string) COMMENT 'hello' LOCATION '/a/b/'");
    ParsesOk("CREATE TABLE Foo (i int, s string) COMMENT 'hello' LOCATION '/a/b/' " +
        "TBLPROPERTIES ('123'='1234')");
    // No column definitions.
    ParsesOk("CREATE TABLE Foo COMMENT 'hello' LOCATION '/a/b/' " +
        "TBLPROPERTIES ('123'='1234')");

    // Partitioned tables
    ParsesOk("CREATE TABLE Foo (i int) PARTITIONED BY (j string)");
    ParsesOk("CREATE TABLE Foo (i int) PARTITIONED BY (s string, d double)");
    ParsesOk("CREATE TABLE Foo (i int, s string) PARTITIONED BY (s string, d double)" +
        " COMMENT 'hello' LOCATION '/a/b/'");
    // No column definitions.
    ParsesOk("CREATE TABLE Foo PARTITIONED BY (s string, d double)" +
        " COMMENT 'hello' LOCATION '/a/b/'");
    ParserError("CREATE TABLE Foo (i int) PARTITIONED BY (int)");
    ParserError("CREATE TABLE Foo (i int) PARTITIONED BY ()");
    ParserError("CREATE TABLE Foo (i int) PARTITIONED BY");

    // Column comments
    ParsesOk("CREATE TABLE Foo (i int COMMENT 'hello', s string)");
    ParsesOk("CREATE TABLE Foo (i int COMMENT 'hello', s string COMMENT 'hi')");
    ParsesOk("CREATE TABLE T (i int COMMENT 'hi') PARTITIONED BY (j int COMMENT 'bye')");

    // Supported file formats
    String [] supportedFileFormats =
        {"TEXTFILE", "SEQUENCEFILE", "PARQUET", "PARQUETFILE", "RCFILE", "AVRO"};
    for (String format: supportedFileFormats) {
      ParsesOk("CREATE TABLE Foo (i int, s string) STORED AS " + format);
      ParsesOk("CREATE EXTERNAL TABLE Foo (i int, s string) STORED AS " + format);
      ParsesOk(String.format(
          "CREATE TABLE Foo (i int, s string) STORED AS %s LOCATION '/b'", format));
      ParsesOk(String.format(
          "CREATE EXTERNAL TABLE Foo (f float) COMMENT 'c' STORED AS %s LOCATION '/b'",
          format));
      // No column definitions.
      ParsesOk(String.format(
          "CREATE EXTERNAL TABLE Foo COMMENT 'c' STORED AS %s LOCATION '/b'", format));
    }

    // Table Properties
    String[] tblPropTypes = {"TBLPROPERTIES", "WITH SERDEPROPERTIES"};
    for (String propType: tblPropTypes) {
      ParsesOk(String.format(
          "CREATE TABLE Foo (i int) %s ('a'='b', 'c'='d', 'e'='f')", propType));
      ParserError(String.format("CREATE TABLE Foo (i int) %s", propType));
      ParserError(String.format("CREATE TABLE Foo (i int) %s ()", propType));
      ParserError(String.format("CREATE TABLE Foo (i int) %s ('a')", propType));
      ParserError(String.format("CREATE TABLE Foo (i int) %s ('a'=)", propType));
      ParserError(String.format("CREATE TABLE Foo (i int) %s ('a'=c)", propType));
      ParserError(String.format("CREATE TABLE Foo (i int) %s (a='c')", propType));
    }
    ParsesOk("CREATE TABLE Foo (i int) WITH SERDEPROPERTIES ('a'='b') " +
        "TBLPROPERTIES ('c'='d', 'e'='f')");
    // TBLPROPERTIES must go after SERDEPROPERTIES
    ParserError("CREATE TABLE Foo (i int) TBLPROPERTIES ('c'='d', 'e'='f') " +
        "WITH SERDEPROPERTIES ('a'='b')");

    ParserError("CREATE TABLE Foo (i int) SERDEPROPERTIES ('a'='b')");

    ParserError("CREATE TABLE Foo (i int, s string) STORED AS SEQFILE");
    ParserError("CREATE TABLE Foo (i int, s string) STORED TEXTFILE");
    ParserError("CREATE TABLE Foo LIKE Bar STORED AS TEXT");
    ParserError("CREATE TABLE Foo LIKE Bar COMMENT");
    ParserError("CREATE TABLE Foo LIKE Bar STORED TEXTFILE");
    ParserError("CREATE TABLE Foo LIKE Bar STORED AS");
    ParserError("CREATE TABLE Foo LIKE Bar LOCATION");

    // Row format syntax
    ParsesOk("CREATE TABLE T (i int) ROW FORMAT DELIMITED");
    ParsesOk("CREATE TABLE T (i int) ROW FORMAT DELIMITED FIELDS TERMINATED BY '|'");
    ParsesOk("CREATE TABLE T (i int) ROW FORMAT DELIMITED LINES TERMINATED BY '|'");
    ParsesOk("CREATE TABLE T (i int) ROW FORMAT DELIMITED ESCAPED BY '\'");
    ParsesOk("CREATE TABLE T (i int) ROW FORMAT DELIMITED FIELDS TERMINATED BY '\0'" +
        " ESCAPED BY '\3' LINES TERMINATED BY '\1'");
    ParsesOk("CREATE TABLE T (i int) ROW FORMAT DELIMITED FIELDS TERMINATED BY '\0'" +
        " LINES TERMINATED BY '\1' STORED AS TEXTFILE");
    ParsesOk("CREATE TABLE T (i int) COMMENT 'hi' ROW FORMAT DELIMITED STORED AS RCFILE");
    ParsesOk("CREATE TABLE T (i int) COMMENT 'hello' ROW FORMAT DELIMITED FIELDS " +
        "TERMINATED BY '\0' LINES TERMINATED BY '\1' STORED AS TEXTFILE LOCATION '/a'");

    // Negative row format syntax
    ParserError("CREATE TABLE T (i int) ROW FORMAT DELIMITED TERMINATED BY '\0'");
    ParserError("CREATE TABLE T (i int) ROW FORMAT DELIMITED FIELDS TERMINATED BY");
    ParserError("CREATE TABLE T (i int) ROW FORMAT DELIMITED LINES TERMINATED BY");
    ParserError("CREATE TABLE T (i int) ROW FORMAT DELIMITED ESCAPED BY");
    ParserError("CREATE TABLE T (i int) ROW FORMAT DELIMITED FIELDS TERMINATED '|'");
    ParserError("CREATE TABLE T (i int) ROW FORMAT DELIMITED FIELDS TERMINATED BY |");
    ParserError("CREATE TABLE T (i int) ROW FORMAT DELIMITED FIELDS BY '\0'");
    ParserError("CREATE TABLE T (i int) ROW FORMAT DELIMITED LINES BY '\n'");
    ParserError("CREATE TABLE T (i int) FIELDS TERMINATED BY '\0'");
    ParserError("CREATE TABLE T (i int) ROWS TERMINATED BY '\0'");
    ParserError("CREATE TABLE T (i int) ESCAPED BY '\0'");

    // Order should be: [comment] [partition by cols] [row format] [serdeproperties (..)]
    // [stored as FILEFORMAT] [location] [cache spec] [tblproperties (...)]
    ParserError("CREATE TABLE Foo (d double) COMMENT 'c' PARTITIONED BY (i int)");
    ParserError("CREATE TABLE Foo (d double) STORED AS TEXTFILE COMMENT 'c'");
    ParserError("CREATE TABLE Foo (d double) STORED AS TEXTFILE ROW FORMAT DELIMITED");
    ParserError("CREATE TABLE Foo (d double) ROW FORMAT DELIMITED COMMENT 'c'");
    ParserError("CREATE TABLE Foo (d double) LOCATION 'a' COMMENT 'c'");
    ParserError("CREATE TABLE Foo (d double) UNCACHED LOCATION '/a/b'");
    ParserError("CREATE TABLE Foo (d double) CACHED IN 'pool' LOCATION '/a/b'");
    ParserError("CREATE TABLE Foo (d double) CACHED IN 'pool' REPLICATION = 8 " +
        "LOCATION '/a/b'");
    ParserError("CREATE TABLE Foo (d double) LOCATION 'a' COMMENT 'c' STORED AS RCFILE");
    ParserError("CREATE TABLE Foo (d double) LOCATION 'a' STORED AS RCFILE");
    ParserError("CREATE TABLE Foo (d double) TBLPROPERTIES('a'='b') LOCATION 'a'");
    ParserError("CREATE TABLE Foo (i int) LOCATION 'a' WITH SERDEPROPERTIES('a'='b')");

    // Location and comment need to be string literals, file format is not
    ParserError("CREATE TABLE Foo (d double) LOCATION a");
    ParserError("CREATE TABLE Foo (d double) COMMENT c");
    ParserError("CREATE TABLE Foo (d double COMMENT c)");
    ParserError("CREATE TABLE Foo (d double COMMENT 'c') PARTITIONED BY (j COMMENT hi)");
    ParserError("CREATE TABLE Foo (d double) STORED AS 'TEXTFILE'");

    // Caching
    ParsesOk("CREATE TABLE Foo (i int) CACHED IN 'myPool'");
    ParsesOk("CREATE TABLE Foo (i int) CACHED IN 'myPool' WITH REPLICATION = 4");
    ParsesOk("CREATE TABLE Foo (i int) PARTITIONED BY(j int) CACHED IN 'myPool'");
    ParsesOk("CREATE TABLE Foo (i int) PARTITIONED BY(j int) CACHED IN 'myPool'" +
        " WITH REPLICATION = 4");
    ParsesOk("CREATE TABLE Foo (i int) PARTITIONED BY(j int) CACHED IN 'myPool'");
    ParsesOk("CREATE TABLE Foo (i int) PARTITIONED BY(j int) LOCATION '/a' " +
        "CACHED IN 'myPool'");
    ParserError("CREATE TABLE Foo (i int) CACHED IN myPool");
    ParserError("CREATE TABLE Foo (i int) PARTITIONED BY(j int) CACHED IN");
    ParserError("CREATE TABLE Foo (i int) CACHED 'myPool'");
    ParserError("CREATE TABLE Foo (i int) IN 'myPool'");
    ParserError("CREATE TABLE Foo (i int) PARTITIONED BY(j int) CACHED IN 'myPool' " +
        "LOCATION '/a'");
    ParserError("CREATE TABLE Foo (i int) CACHED IN 'myPool' WITH REPLICATION = -1");
    ParserError("CREATE TABLE Foo (i int) CACHED IN 'myPool' WITH REPLICATION = 1.0");
    ParserError("CREATE TABLE Foo (i int) CACHED IN 'myPool' " +
        "WITH REPLICATION = cast(1 as double)");

    // Invalid syntax
    ParserError("CREATE TABLE IF EXISTS Foo.Bar (i int)");
    ParserError("CREATE TABLE Bar LIKE Bar2 (i int)");
    ParserError("CREATE IF NOT EXISTS TABLE Foo.Bar (i int)");
    ParserError("CREATE TABLE Foo (d double) STORED TEXTFILE");
    ParserError("CREATE TABLE Foo (d double) AS TEXTFILE");
    ParserError("CREATE TABLE Foo i int");
    ParserError("CREATE TABLE Foo (i intt)");
    ParserError("CREATE TABLE Foo (int i)");
    ParserError("CREATE TABLE Foo ()");
    ParserError("CREATE TABLE");
    ParserError("CREATE EXTERNAL");
    ParserError("CREATE");

    // Valid syntax for tables PRODUCED BY DATA SOURCE
    ParsesOk("CREATE TABLE Foo (i int, s string) PRODUCED BY DATA SOURCE Bar");
    ParsesOk("CREATE TABLE Foo (i int, s string) PRODUCED BY DATA SOURCE Bar(\"\")");
    ParsesOk("CREATE TABLE Foo (i int) PRODUCED BY DATA SOURCE " +
        "Bar(\"Foo \\!@#$%^&*()\")");
    ParsesOk("CREATE TABLE IF NOT EXISTS Foo (i int) PRODUCED BY DATA SOURCE Bar(\"\")");

    // Invalid syntax for tables PRODUCED BY DATA SOURCE
    ParserError("CREATE TABLE Foo (i int) PRODUCED BY DATA Foo");
    ParserError("CREATE TABLE Foo (i int) PRODUCED BY DATA SRC Foo");
    ParserError("CREATE TABLE Foo (i int) PRODUCED BY DATA SOURCE Foo.Bar");
    ParserError("CREATE TABLE Foo (i int) PRODUCED BY DATA SOURCE Foo()");
    ParserError("CREATE EXTERNAL TABLE Foo (i int) PRODUCED BY DATA SOURCE Foo(\"\")");
    ParserError("CREATE TABLE Foo (i int) PRODUCED BY DATA SOURCE Foo(\"\") " +
        "LOCATION 'x'");
    ParserError("CREATE TABLE Foo (i int) PRODUCED BY DATA SOURCE Foo(\"\") " +
        "ROW FORMAT DELIMITED");
    ParserError("CREATE TABLE Foo (i int) PARTITIONED BY (j string) PRODUCED BY DATA " +
        "SOURCE Foo(\"\")");


    // Flexible partitioning
    ParsesOk("CREATE TABLE Foo (i int) DISTRIBUTE BY HASH(i) INTO 4 BUCKETS");
    ParsesOk("CREATE TABLE Foo (i int) DISTRIBUTE BY HASH(i) INTO 4 BUCKETS, " +
        "HASH(a) INTO 2 BUCKETS");
    ParsesOk("CREATE TABLE Foo (i int) DISTRIBUTE BY HASH INTO 4 BUCKETS");
    ParsesOk("CREATE TABLE Foo (i int, k int) DISTRIBUTE BY HASH INTO 4 BUCKETS," +
        " HASH(k) INTO 4 BUCKETS");
    ParserError("CREATE TABLE Foo (i int) DISTRIBUTE BY HASH(i)");

    // Range partitioning, the split rows are not validated in the parser
    ParsesOk("CREATE TABLE Foo (i int) DISTRIBUTE BY RANGE(i) " +
        "SPLIT ROWS ((1, 2.0, 'asdas'))");
    ParsesOk("CREATE TABLE Foo (i int) DISTRIBUTE BY RANGE " +
        "SPLIT ROWS ((1, 2.0, 'asdas'))");

    ParsesOk("CREATE TABLE Foo (i int) DISTRIBUTE BY RANGE(i) " +
            "SPLIT ROWS (('asdas'))");

    ParsesOk("CREATE TABLE Foo (i int) DISTRIBUTE BY RANGE(i) " +
        "SPLIT ROWS ((1, 2.0, 'asdas'), (2,3.0, 'adas'))");

    ParserError("CREATE TABLE Foo (i int) DISTRIBUTE BY RANGE(i) " +
        "SPLIT ROWS ()");
    ParserError("CREATE TABLE Foo (i int) DISTRIBUTE BY RANGE(i)");

    // Combine both
    ParsesOk("CREATE TABLE Foo (i int) DISTRIBUTE BY HASH(i) INTO 4 BUCKETS, RANGE(i) " +
        "SPLIT ROWS ((1, 2.0, 'asdas'))");

    // Can only have one range clause
    ParserError("CREATE TABLE Foo (i int) DISTRIBUTE BY HASH(i) INTO 4 BUCKETS, RANGE(i) " +
        "SPLIT ROWS ((1, 2.0, 'asdas')), RANGE(i) SPLIT ROWS ((1, 2.0, 'asdas'))");
  }

  @Test
  public void TestCreateDataSource() {
    ParsesOk("CREATE DATA SOURCE foo LOCATION '/foo.jar' CLASS 'com.bar.Foo' " +
        "API_VERSION 'V1'");
    ParsesOk("CREATE DATA SOURCE foo LOCATION \"/foo.jar\" CLASS \"com.bar.Foo\" " +
        "API_VERSION \"V1\"");
    ParsesOk("CREATE DATA SOURCE foo LOCATION '/x/foo@hi_^!#.jar' CLASS 'com.bar.Foo' " +
        "API_VERSION 'V1'");

    ParserError("CREATE DATA foo LOCATION '/foo.jar' CLASS 'com.bar.Foo' " +
        "API_VERSION 'V1'");
    ParserError("CREATE DATA SRC foo.bar LOCATION '/foo.jar' CLASS 'com.bar.Foo' " +
        "API_VERSION 'V1'");
    ParserError("CREATE DATA SOURCE foo.bar LOCATION '/x/foo.jar' CLASS 'com.bar.Foo' " +
        "API_VERSION 'V1'");
    ParserError("CREATE DATA SOURCE foo LOCATION /x/foo.jar CLASS 'com.bar.Foo' " +
        "API_VERSION 'V1'");
    ParserError("CREATE DATA SOURCE foo LOCATION '/x/foo.jar' CLASS com.bar.Foo " +
        "API_VERSION 'V1'");
    ParserError("CREATE DATA SOURCE foo LOCATION '/x/foo.jar' CLASS 'com.bar.Foo' " +
        "API_VERSION V1");
    ParserError("CREATE DATA SOURCE LOCATION '/x/foo.jar' CLASS 'com.bar.Foo' " +
        "API_VERSION 'V1'");
    ParserError("CREATE DATA SOURCE foo CLASS 'com.bar.Foo' " +
        "API_VERSION 'V1'");
    ParserError("CREATE DATA SOURCE foo LOCATION CLASS 'com.bar.Foo' " +
        "API_VERSION 'V1'");
    ParserError("CREATE DATA SOURCE foo LOCATION '/foo.jar' API_VERSION 'V1'");
    ParserError("CREATE DATA SOURCE foo LOCATION '/foo.jar' CLASS API_VERSION 'V1'");
    ParserError("CREATE DATA SOURCE foo LOCATION '/foo.jar' CLASS 'com.bar.Foo'");
    ParserError("CREATE DATA SOURCE foo LOCATION '/foo.jar' CLASS 'Foo' API_VERSION");
    ParserError("CREATE DATA SOURCE foo CLASS 'com.bar.Foo' LOCATION '/x/foo.jar' " +
        "API_VERSION 'V1'");
    ParserError("CREATE DATA SOURCE foo CLASS 'com.bar.Foo' API_VERSION 'V1' " +
        "LOCATION '/x/foo.jar' ");
    ParserError("CREATE DATA SOURCE foo API_VERSION 'V1' LOCATION '/x/foo.jar' " +
        "CLASS 'com.bar.Foo'");
  }

  @Test
  public void TestDropDataSource() {
    ParsesOk("DROP DATA SOURCE foo");

    ParserError("DROP DATA foo");
    ParserError("DROP DATA SRC foo");
    ParserError("DROP DATA SOURCE foo.bar");
    ParserError("DROP DATA SOURCE");
  }

  @Test
  public void TestCreateView() {
    ParsesOk("CREATE VIEW Bar AS SELECT a, b, c from t");
    ParsesOk("CREATE VIEW Bar COMMENT 'test' AS SELECT a, b, c from t");
    ParsesOk("CREATE VIEW Bar (x, y, z) AS SELECT a, b, c from t");
    ParsesOk("CREATE VIEW Bar (x, y COMMENT 'foo', z) AS SELECT a, b, c from t");
    ParsesOk("CREATE VIEW Bar (x, y, z) COMMENT 'test' AS SELECT a, b, c from t");
    ParsesOk("CREATE VIEW IF NOT EXISTS Bar AS SELECT a, b, c from t");

    ParsesOk("CREATE VIEW Foo.Bar AS SELECT a, b, c from t");
    ParsesOk("CREATE VIEW Foo.Bar COMMENT 'test' AS SELECT a, b, c from t");
    ParsesOk("CREATE VIEW Foo.Bar (x, y, z) AS SELECT a, b, c from t");
    ParsesOk("CREATE VIEW Foo.Bar (x, y, z COMMENT 'foo') AS SELECT a, b, c from t");
    ParsesOk("CREATE VIEW Foo.Bar (x, y, z) COMMENT 'test' AS SELECT a, b, c from t");
    ParsesOk("CREATE VIEW IF NOT EXISTS Foo.Bar AS SELECT a, b, c from t");

    // Test all valid query statements as view definitions.
    ParsesOk("CREATE VIEW Bar AS SELECT 1, 2, 3");
    ParsesOk("CREATE VIEW Bar AS VALUES(1, 2, 3)");
    ParsesOk("CREATE VIEW Bar AS SELECT 1, 2, 3 UNION ALL select 4, 5, 6");
    ParsesOk("CREATE VIEW Bar AS WITH t AS (SELECT 1, 2, 3) SELECT * FROM t");

    // Mismatched number of columns in column definition and view definition parses ok.
    ParsesOk("CREATE VIEW Bar (x, y) AS SELECT 1, 2, 3");

    // No view name.
    ParserError("CREATE VIEW AS SELECT c FROM t");
    // Missing AS keyword
    ParserError("CREATE VIEW Bar SELECT c FROM t");
    // Empty column definition not allowed.
    ParserError("CREATE VIEW Foo.Bar () AS SELECT c FROM t");
    // Column definitions cannot include types.
    ParserError("CREATE VIEW Foo.Bar (x int) AS SELECT c FROM t");
    ParserError("CREATE VIEW Foo.Bar (x int COMMENT 'x') AS SELECT c FROM t");
    // A type does not parse as an identifier.
    ParserError("CREATE VIEW Foo.Bar (int COMMENT 'x') AS SELECT c FROM t");
    // Missing view definition.
    ParserError("CREATE VIEW Foo.Bar (x) AS");
    // Invalid view definitions. A view definition must be a query statement.
    ParserError("CREATE VIEW Foo.Bar (x) AS INSERT INTO t select * from t");
    ParserError("CREATE VIEW Foo.Bar (x) AS CREATE TABLE Wrong (i int)");
    ParserError("CREATE VIEW Foo.Bar (x) AS ALTER TABLE Foo COLUMNS (i int, s string)");
    ParserError("CREATE VIEW Foo.Bar (x) AS CREATE VIEW Foo.Bar AS SELECT 1");
    ParserError("CREATE VIEW Foo.Bar (x) AS ALTER VIEW Foo.Bar AS SELECT 1");
  }

  @Test
  public void TestAlterView() {
    ParsesOk("ALTER VIEW Bar AS SELECT 1, 2, 3");
    ParsesOk("ALTER VIEW Bar AS SELECT a, b, c FROM t");
    ParsesOk("ALTER VIEW Bar AS VALUES(1, 2, 3)");
    ParsesOk("ALTER VIEW Bar AS SELECT 1, 2, 3 UNION ALL select 4, 5, 6");

    ParsesOk("ALTER VIEW Foo.Bar AS SELECT 1, 2, 3");
    ParsesOk("ALTER VIEW Foo.Bar AS SELECT a, b, c FROM t");
    ParsesOk("ALTER VIEW Foo.Bar AS VALUES(1, 2, 3)");
    ParsesOk("ALTER VIEW Foo.Bar AS SELECT 1, 2, 3 UNION ALL select 4, 5, 6");
    ParsesOk("ALTER VIEW Foo.Bar AS WITH t AS (SELECT 1, 2, 3) SELECT * FROM t");

    // Must be ALTER VIEW not ALTER TABLE.
    ParserError("ALTER TABLE Foo.Bar AS SELECT 1, 2, 3");
    // Missing view name.
    ParserError("ALTER VIEW AS SELECT 1, 2, 3");
    // Missing AS name.
    ParserError("ALTER VIEW Foo.Bar SELECT 1, 2, 3");
    // Missing view definition.
    ParserError("ALTER VIEW Foo.Bar AS");
    // Invalid view definitions. A view definition must be a query statement.
    ParserError("ALTER VIEW Foo.Bar AS INSERT INTO t select * from t");
    ParserError("ALTER VIEW Foo.Bar AS CREATE TABLE Wrong (i int)");
    ParserError("ALTER VIEW Foo.Bar AS ALTER TABLE Foo COLUMNS (i int, s string)");
    ParserError("ALTER VIEW Foo.Bar AS CREATE VIEW Foo.Bar AS SELECT 1, 2, 3");
    ParserError("ALTER VIEW Foo.Bar AS ALTER VIEW Foo.Bar AS SELECT 1, 2, 3");
  }

  @Test
  public void TestCreateTableAsSelect() {
    ParsesOk("CREATE TABLE Foo AS SELECT 1, 2, 3");
    ParsesOk("CREATE TABLE Foo AS SELECT * from foo.bar");
    ParsesOk("CREATE TABLE Foo.Bar AS SELECT int_col, bool_col from tbl limit 10");
    ParsesOk("CREATE TABLE Foo.Bar LOCATION '/a/b' AS SELECT * from foo");
    ParsesOk("CREATE TABLE IF NOT EXISTS Foo.Bar LOCATION '/a/b' AS SELECT * from foo");
    ParsesOk("CREATE TABLE Foo STORED AS PARQUET AS SELECT 1");
    ParsesOk("CREATE TABLE Foo ROW FORMAT DELIMITED STORED AS PARQUETFILE AS SELECT 1");
    ParsesOk("CREATE TABLE Foo TBLPROPERTIES ('a'='b', 'c'='d') AS SELECT * from bar");

    // With clause works
    ParsesOk("CREATE TABLE Foo AS with t1 as (select 1) select * from t1");

    // Incomplete AS SELECT statement
    ParserError("CREATE TABLE Foo ROW FORMAT DELIMITED STORED AS PARQUET AS SELECT");
    ParserError("CREATE TABLE Foo ROW FORMAT DELIMITED STORED AS PARQUET AS WITH");
    ParserError("CREATE TABLE Foo ROW FORMAT DELIMITED STORED AS PARQUET AS");

    // INSERT statements are not allowed
    ParserError("CREATE TABLE Foo AS INSERT INTO Foo SELECT 1");

    // Column and partition definitions not allowed
    ParserError("CREATE TABLE Foo(i int) AS SELECT 1");
    ParserError("CREATE TABLE Foo PARTITIONED BY(i int) AS SELECT 1");

<<<<<<< HEAD
    // Partitioned by syntax following insert into syntax
    ParsesOk("CREATE TABLE Foo PARTITIONED BY (a) AS SELECT 1");
    ParsesOk("CREATE TABLE Foo PARTITIONED BY (a) ROW FORMAT DELIMITED STORED AS " +
        "PARQUETFILE AS SELECT 1");
    ParsesOk("CREATE TABLE Foo PARTITIONED BY (a) AS SELECT 1, 2");
    ParsesOk("CREATE TABLE Foo PARTITIONED BY (a) AS SELECT * from Bar");
    ParsesOk("CREATE TABLE Foo PARTITIONED BY (a, b) AS SELECT * from Bar");
    ParserError("CREATE TABLE Foo PARTITIONED BY (a=2, b) AS SELECT * from Bar");
    ParserError("CREATE TABLE Foo PARTITIONED BY (a, b=2) AS SELECT * from Bar");
=======
    // Flexible partitioning
    ParsesOk("CREATE TABLE Foo DISTRIBUTE BY HASH(i) INTO 4 BUCKETS AS SELECT 1");
    ParsesOk("CREATE TABLE Foo DISTRIBUTE BY HASH(a) INTO 4 BUCKETS " +
        "TBLPROPERTIES ('a'='b', 'c'='d') AS SELECT * from bar");
>>>>>>> e8fe2202
  }

  @Test
  public void TestDrop() {
    // PURGE is optional
    String[] purgeKw = {"PURGE", ""};
    for (String kw: purgeKw) {
      ParsesOk(String.format("DROP TABLE Foo %s", kw));
      ParsesOk(String.format("DROP TABLE Foo.Bar %s", kw));
      ParsesOk(String.format("DROP TABLE IF EXISTS Foo %s", kw));
      ParsesOk(String.format("DROP TABLE IF EXISTS Foo.Bar %s", kw));
    }

    ParsesOk("DROP VIEW Foo");
    ParsesOk("DROP VIEW Foo.Bar");
    ParsesOk("DROP VIEW IF EXISTS Foo.Bar");
    ParsesOk("DROP DATABASE Foo");
    ParsesOk("DROP DATABASE Foo CASCADE");
    ParsesOk("DROP DATABASE Foo RESTRICT");
    ParsesOk("DROP SCHEMA Foo");
    ParsesOk("DROP DATABASE IF EXISTS Foo");
    ParsesOk("DROP DATABASE IF EXISTS Foo CASCADE");
    ParsesOk("DROP DATABASE IF EXISTS Foo RESTRICT");
    ParsesOk("DROP SCHEMA IF EXISTS Foo");
    ParsesOk("DROP FUNCTION Foo()");
    ParsesOk("DROP AGGREGATE FUNCTION Foo(INT)");
    ParsesOk("DROP FUNCTION Foo.Foo(INT)");
    ParsesOk("DROP AGGREGATE FUNCTION IF EXISTS Foo()");
    ParsesOk("DROP FUNCTION IF EXISTS Foo(INT)");
    ParsesOk("DROP FUNCTION IF EXISTS Foo(INT...)");
    ParsesOk("DROP FUNCTION Foo");
    ParsesOk("DROP FUNCTION IF EXISTS Foo");

    ParserError("DROP");
    ParserError("DROP Foo");
    ParserError("DROP DATABASE Foo.Bar");
    ParserError("DROP SCHEMA Foo.Bar");
    ParserError("DROP SCHEMA Foo PURGE");
    ParserError("DROP DATABASE Foo Bar");
    ParserError("DROP DATABASE Foo PURGE");
    ParserError("DROP DATABASE CASCADE Foo");
    ParserError("DROP DATABASE CASCADE RESTRICT Foo");
    ParserError("DROP DATABASE RESTRICT CASCADE Foo");
    ParserError("DROP CASCADE DATABASE IF EXISTS Foo");
    ParserError("DROP RESTRICT DATABASE IF EXISTS Foo");
    ParserError("DROP SCHEMA Foo Bar");
    ParserError("DROP TABLE IF Foo");
    ParserError("DROP TABLE EXISTS Foo");
    ParserError("DROP IF EXISTS TABLE Foo");
    ParserError("DROP TBL Foo");
    ParserError("DROP VIEW IF Foo");
    ParserError("DROP VIEW EXISTS Foo");
    ParserError("DROP IF EXISTS VIEW Foo");
    ParserError("DROP VIW Foo");
    ParserError("DROP VIEW Foo purge");
    ParserError("DROP FUNCTION Foo)");
    ParserError("DROP FUNCTION Foo(");
    ParserError("DROP FUNCTION Foo PURGE");
    ParserError("DROP FUNCTION");
    ParserError("DROP BLAH FUNCTION");
    ParserError("DROP IF EXISTS FUNCTION Foo()");
    ParserError("DROP FUNCTION Foo RETURNS INT");
    ParserError("DROP FUNCTION Foo(INT) RETURNS INT");
    ParserError("DROP FUNCTION Foo.(INT) RETURNS INT");
    ParserError("DROP FUNCTION Foo..(INT) RETURNS INT");
    ParserError("DROP FUNCTION Foo(NULL) RETURNS INT");
    ParserError("DROP FUNCTION Foo(INT) RETURNS NULL");
    ParserError("DROP BLAH FUNCTION IF EXISTS Foo.A.Foo(INT)");
    ParserError("DROP FUNCTION IF EXISTS Foo(...)");
  }

  @Test
  public void TestTruncateTable() {
    ParsesOk("TRUNCATE TABLE Foo");
    ParsesOk("TRUNCATE TABLE Foo.Bar");
    ParsesOk("TRUNCATE Foo");
    ParsesOk("TRUNCATE Foo.Bar");

    ParserError("TRUNCATE");
    ParserError("TRUNCATE TABLE");
    ParserError("TRUNCATE TBL Foo");
    ParserError("TRUNCATE VIEW Foo");
    ParserError("TRUNCATE DATABASE Foo");
  }

  @Test
  public void TestLoadData() {
    ParsesOk("LOAD DATA INPATH '/a/b' INTO TABLE Foo");
    ParsesOk("LOAD DATA INPATH '/a/b' INTO TABLE Foo.Bar");
    ParsesOk("LOAD DATA INPATH '/a/b' OVERWRITE INTO TABLE Foo.Bar");
    ParsesOk("LOAD DATA INPATH '/a/b' INTO TABLE Foo PARTITION(a=1, b='asdf')");
    ParsesOk("LOAD DATA INPATH '/a/b' INTO TABLE Foo PARTITION(a=1)");

    ParserError("LOAD DATA INPATH '/a/b' INTO Foo PARTITION(a=1)");
    ParserError("LOAD DATA INPATH '/a/b' INTO Foo PARTITION(a)");
    ParserError("LOAD DATA INPATH '/a/b' INTO Foo PARTITION");
    ParserError("LOAD DATA INPATH /a/b/c INTO Foo");
    ParserError("LOAD DATA INPATH /a/b/c INTO Foo");

    // Loading data from a 'LOCAL' path is not supported.
    ParserError("LOAD DATA LOCAL INPATH '/a/b' INTO TABLE Foo");
  }

  /**
   * Wraps the given typeDefs in a CREATE TABLE and CAST and runs ParsesOk().
   * Also tests that the type is parsed correctly in ARRAY, MAP, and STRUCT types.
   */
  private void TypeDefsParseOk(String... typeDefs) {
    for (String typeDefStr: typeDefs) {
      ParsesOk(String.format("CREATE TABLE t (i %s)", typeDefStr));
      ParsesOk(String.format("SELECT CAST (i AS %s)", typeDefStr));
      // Test typeDefStr in complex types.
      ParsesOk(String.format("CREATE TABLE t (i MAP<%s, %s>)", typeDefStr, typeDefStr));
      ParsesOk(String.format("CREATE TABLE t (i ARRAY<%s>)", typeDefStr));
      ParsesOk(String.format("CREATE TABLE t (i STRUCT<f:%s>)", typeDefStr));
    }
  }

  /**
   * Asserts that the given typeDefs fail to parse.
   */
  private void TypeDefsError(String... typeDefs) {
    for (String typeDefStr: typeDefs) {
      ParserError(String.format("CREATE TABLE t (i %s)", typeDefStr));
      ParserError(String.format("SELECT CAST (i AS %s)", typeDefStr));
    }
  }

  @Test
  public void TestTypes() {
    // Test primitive types.
    TypeDefsParseOk("BOOLEAN");
    TypeDefsParseOk("TINYINT");
    TypeDefsParseOk("SMALLINT");
    TypeDefsParseOk("INT", "INTEGER");
    TypeDefsParseOk("BIGINT");
    TypeDefsParseOk("FLOAT");
    TypeDefsParseOk("DOUBLE", "REAL");
    TypeDefsParseOk("STRING");
    TypeDefsParseOk("CHAR(1)", "CHAR(20)");
    TypeDefsParseOk("VARCHAR(1)", "VARCHAR(20)");
    TypeDefsParseOk("BINARY");
    TypeDefsParseOk("DECIMAL");
    TypeDefsParseOk("TIMESTAMP");

    // Test decimal.
    TypeDefsParseOk("DECIMAL");
    TypeDefsParseOk("DECIMAL(1)");
    TypeDefsParseOk("DECIMAL(1, 2)");
    TypeDefsParseOk("DECIMAL(2, 1)");
    TypeDefsParseOk("DECIMAL(6, 6)");
    TypeDefsParseOk("DECIMAL(100, 0)");
    TypeDefsParseOk("DECIMAL(0, 0)");

    TypeDefsError("DECIMAL()");
    TypeDefsError("DECIMAL(a)");
    TypeDefsError("DECIMAL(1, a)");
    TypeDefsError("DECIMAL(1, 2, 3)");
    TypeDefsError("DECIMAL(-1)");

    // Test complex types.
    TypeDefsParseOk("ARRAY<BIGINT>");
    TypeDefsParseOk("MAP<TINYINT, DOUBLE>");
    TypeDefsParseOk("STRUCT<f:TINYINT>");
    TypeDefsParseOk("STRUCT<a:TINYINT, b:BIGINT, c:DOUBLE>");
    TypeDefsParseOk("STRUCT<a:TINYINT COMMENT 'x', b:BIGINT, c:DOUBLE COMMENT 'y'>");

    // Test that struct-field names can be identifiers or keywords even if unquoted.
    // This behavior is needed to parse type strings from the Hive Metastore which
    // may have unquoted identifiers corresponding to keywords.
    for (String keyword: SqlScanner.keywordMap.keySet()) {
      // Skip keywords that are not valid field/column names in the Metastore.
      if (!MetaStoreUtils.validateName(keyword)) continue;
      String structType = "STRUCT<" + keyword + ":INT>";
      TypeDefsParseOk(structType);
    }

    TypeDefsError("CHAR()");
    TypeDefsError("CHAR(1, 1)");
    TypeDefsError("ARRAY<>");
    TypeDefsError("ARRAY BIGINT");
    TypeDefsError("MAP<>");
    TypeDefsError("MAP<TINYINT>");
    TypeDefsError("MAP<TINYINT, BIGINT, DOUBLE>");
    TypeDefsError("STRUCT<>");
    TypeDefsError("STRUCT<TINYINT>");
    TypeDefsError("STRUCT<a TINYINT>");
    TypeDefsError("STRUCT<'a':TINYINT>");
  }

  @Test
  public void TestResetMetadata() {
    ParsesOk("invalidate metadata");
    ParsesOk("invalidate metadata Foo");
    ParsesOk("invalidate metadata Foo.S");
    ParsesOk("refresh Foo");
    ParsesOk("refresh Foo.S");

    ParserError("invalidate");
    ParserError("invalidate metadata Foo.S.S");
    ParserError("REFRESH Foo.S.S");
    ParserError("refresh");
  }

  @Test
  public void TestComputeDropStats() {
    String[] prefixes = {"compute", "drop"};

    for (String prefix: prefixes) {
      ParsesOk(prefix + " stats bar");
      ParsesOk(prefix + " stats `bar`");
      ParsesOk(prefix + " stats foo.bar");
      ParsesOk(prefix + " stats `foo`.`bar`");

      // Missing table name.
      ParserError(prefix + " stats");
      // Missing 'stats' keyword.
      ParserError(prefix + " foo");
      // Cannot use string literal as table name.
      ParserError(prefix + " stats 'foo'");
      // Cannot analyze multiple tables in one stmt.
      ParserError(prefix + " stats foo bar");
    }
  }

  @Test
  public void TestGetErrorMsg() {

    // missing select
    ParserError("c, b, c from t",
        "Syntax error in line 1:\n" +
        "c, b, c from t\n" +
        "^\n" +
        "Encountered: IDENTIFIER\n" +
        "Expected: ALTER, COMPUTE, CREATE, DELETE, DESCRIBE, DROP, EXPLAIN, GRANT, " +
        "INSERT, INVALIDATE, LOAD, REFRESH, REVOKE, SELECT, SET, SHOW, TRUNCATE, " +
        "UPDATE, USE, VALUES, WITH\n");

    // missing select list
    ParserError("select from t",
        "Syntax error in line 1:\n" +
        "select from t\n" +
        "       ^\n" +
        "Encountered: FROM\n" +
        "Expected: ALL, CASE, CAST, DISTINCT, EXISTS, " +
        "FALSE, IF, INTERVAL, NOT, NULL, " +
        "STRAIGHT_JOIN, TRUNCATE, TRUE, IDENTIFIER\n");

    // missing from
    ParserError("select c, b, c where a = 5",
        "Syntax error in line 1:\n" +
        "select c, b, c where a = 5\n" +
        "               ^\n" +
        "Encountered: WHERE\n" +
        "Expected: AND, AS, BETWEEN, DIV, FROM, ILIKE, IN, IREGEXP, IS, LIKE, LIMIT, NOT, OR, " +
        "ORDER, REGEXP, RLIKE, UNION, COMMA, IDENTIFIER\n");

    // missing table list
    ParserError("select c, b, c from where a = 5",
        "Syntax error in line 1:\n" +
        "select c, b, c from where a = 5\n" +
        "                    ^\n" +
        "Encountered: WHERE\n" +
        "Expected: IDENTIFIER\n");

    // missing predicate in where clause (no group by)
    ParserError("select c, b, c from t where",
        "Syntax error in line 1:\n" +
        "select c, b, c from t where\n" +
        "                           ^\n" +
        "Encountered: EOF\n" +
        "Expected: CASE, CAST, EXISTS, FALSE, " +
        "IF, INTERVAL, NOT, NULL, TRUNCATE, TRUE, IDENTIFIER\n");

    // missing predicate in where clause (group by)
    ParserError("select c, b, c from t where group by a, b",
        "Syntax error in line 1:\n" +
        "select c, b, c from t where group by a, b\n" +
        "                            ^\n" +
        "Encountered: GROUP\n" +
        "Expected: CASE, CAST, EXISTS, FALSE, " +
        "IF, INTERVAL, NOT, NULL, TRUNCATE, TRUE, IDENTIFIER\n");

    // unmatched string literal starting with "
    ParserError("select c, \"b, c from t",
        "Unmatched string literal in line 1:\n" +
        "select c, \"b, c from t\n" +
        "           ^\n");

    // unmatched string literal starting with '
    ParserError("select c, 'b, c from t",
        "Unmatched string literal in line 1:\n" +
        "select c, 'b, c from t\n" +
        "           ^\n");

    // test placement of error indicator ^ on queries with multiple lines
    ParserError("select (i + 5)(1 - i) from t",
        "Syntax error in line 1:\n" +
        "select (i + 5)(1 - i) from t\n" +
        "              ^\n" +
        "Encountered: (\n" +
        "Expected:");

    ParserError("select (i + 5)\n(1 - i) from t",
        "Syntax error in line 2:\n" +
        "(1 - i) from t\n" +
        "^\n" +
        "Encountered: (\n" +
        "Expected");

    ParserError("select (i + 5)\n(1 - i)\nfrom t",
        "Syntax error in line 2:\n" +
        "(1 - i)\n" +
        "^\n" +
        "Encountered: (\n" +
        "Expected");

    // Long line: error in the middle
    ParserError("select c, b, c,c,c,c,c,c,c,c,c,a a a,c,c,c,c,c,c,c,cd,c,d,d,,c, from t",
        "Syntax error in line 1:\n" +
        "... b, c,c,c,c,c,c,c,c,c,a a a,c,c,c,c,c,c,c,cd,c,d,d,,c,...\n" +
        "                             ^\n" +
        "Encountered: IDENTIFIER\n" +
        "Expected: CROSS, FROM, FULL, GROUP, HAVING, INNER, JOIN, LEFT, LIMIT, OFFSET, " +
        "ON, ORDER, RIGHT, STRAIGHT_JOIN, UNION, USING, WHERE, COMMA\n");

    // Long line: error close to the start
    ParserError("select a a a, b, c,c,c,c,c,c,c,c,c,c,c,c,c,c,c,c,cd,c,d,d,,c, from t",
        "Syntax error in line 1:\n" +
        "select a a a, b, c,c,c,c,c,c,c,c,c,c,c,...\n" +
        "           ^\n" +
        "Encountered: IDENTIFIER\n" +
        "Expected: CROSS, FROM, FULL, GROUP, HAVING, INNER, JOIN, LEFT, LIMIT, OFFSET, " +
        "ON, ORDER, RIGHT, STRAIGHT_JOIN, UNION, USING, WHERE, COMMA\n");

    // Long line: error close to the end
    ParserError("select a, b, c,c,c,c,c,c,c,c,c,c,c,c,c,c,c,c,cd,c,d,d, ,c, from t",
        "Syntax error in line 1:\n" +
        "...c,c,c,c,c,c,c,c,cd,c,d,d, ,c, from t\n" +
        "                             ^\n" +
        "Encountered: COMMA\n" +
        "Expected: CASE, CAST, EXISTS, FALSE, " +
        "IF, INTERVAL, NOT, NULL, TRUNCATE, TRUE, IDENTIFIER\n");

    // Parsing identifiers that have different names printed as EXPECTED
    ParserError("DROP DATA SRC foo",
        "Syntax error in line 1:\n" +
        "DROP DATA SRC foo\n" +
        "          ^\n" +
        "Encountered: IDENTIFIER\n" +
        "Expected: SOURCE\n");
    ParserError("SHOW DATA SRCS",
        "Syntax error in line 1:\n" +
        "SHOW DATA SRCS\n" +
        "          ^\n" +
        "Encountered: IDENTIFIER\n" +
        "Expected: SOURCES\n");
    ParserError("USE ` `",
        "Syntax error in line 1:\n" +
        "USE ` `\n" +
        "    ^\n" +
        "Encountered: EMPTY IDENTIFIER\n" +
        "Expected: IDENTIFIER\n");

    // Expecting = token
    ParserError("SET foo",
         "Syntax error in line 1:\n" +
         "SET foo\n" +
         "       ^\n" +
         "Encountered: EOF\n" +
         "Expected: =\n");
  }

  @Test
  public void TestExplain() {
    ParsesOk("explain select a from tbl");
    ParsesOk("explain insert into tbl select a, b, c, d from tbl");
    ParserError("explain");
    // cannot EXPLAIN an explain stmt
    ParserError("explain explain select a from tbl");
    // cannot EXPLAIN DDL stmt
    ParserError("explain CREATE TABLE Foo (i int)");
  }

  @Test
  public void TestSubqueries() {
    // Binary nested predicates
    String subquery = "(SELECT count(*) FROM bar)";
    String[] operators = {"=", "!=", "<>", ">", ">=", "<", "<=", "<=>",
      "IS DISTINCT FROM", "IS NOT DISTINCT FROM"};
    for (String op: operators) {
      ParsesOk(String.format("SELECT * FROM foo WHERE a %s %s", op, subquery));
      ParsesOk(String.format("SELECT * FROM foo WHERE %s %s a", subquery, op));
    }
    // Binary predicate with an arithmetic expr
    ParsesOk("SELECT * FROM foo WHERE a+1 > (SELECT count(a) FROM bar)");
    ParsesOk("SELECT * FROM foo WHERE (SELECT count(a) FROM bar) < a+1");

    // [NOT] IN nested predicates
    ParsesOk("SELECT * FROM foo WHERE a IN (SELECT a FROM bar)");
    ParsesOk("SELECT * FROM foo WHERE a NOT IN (SELECT a FROM bar)");

    // [NOT] EXISTS predicates
    ParsesOk("SELECT * FROM foo WHERE EXISTS (SELECT a FROM bar WHERE b > 0)");
    ParsesOk("SELECT * FROM foo WHERE NOT EXISTS (SELECT a FROM bar WHERE b > 0)");
    ParsesOk("SELECT * FROM foo WHERE NOT (EXISTS (SELECT a FROM bar))");

    // Compound nested predicates
    ParsesOk("SELECT * FROM foo WHERE a = (SELECT count(a) FROM bar) AND " +
             "b != (SELECT count(b) FROM baz) and c IN (SELECT c FROM qux)");
    ParsesOk("SELECT * FROM foo WHERE EXISTS (SELECT a FROM bar WHERE b < 0) AND " +
             "NOT EXISTS (SELECT a FROM baz WHERE b > 0)");
    ParsesOk("SELECT * FROM foo WHERE EXISTS (SELECT a from bar) AND " +
             "NOT EXISTS (SELECT a FROM baz) AND b IN (SELECT b FROM bar) AND " +
             "c NOT IN (SELECT c FROM qux) AND d = (SELECT max(d) FROM quux)");

    // Nested parentheses
    ParsesOk("SELECT * FROM foo WHERE EXISTS ((SELECT * FROM bar))");
    ParsesOk("SELECT * FROM foo WHERE EXISTS (((SELECT * FROM bar)))");
    ParsesOk("SELECT * FROM foo WHERE a IN ((SELECT a FROM bar))");
    ParsesOk("SELECT * FROM foo WHERE a = ((SELECT max(a) FROM bar))");

    // More than one nesting level
    ParsesOk("SELECT * FROM foo WHERE a IN (SELECT a FROM bar WHERE b IN " +
             "(SELECT b FROM baz))");
    ParsesOk("SELECT * FROM foo WHERE EXISTS (SELECT a FROM bar WHERE b NOT IN " +
             "(SELECT b FROM baz WHERE c < 10 AND d = (SELECT max(d) FROM qux)))");

    // Binary predicate between subqueries
    for (String op: operators) {
      ParsesOk(String.format("SELECT * FROM foo WHERE %s %s %s", subquery, op,
          subquery));
    }

    // Malformed nested subqueries
    // Missing or misplaced parenthesis around a subquery
    ParserError("SELECT * FROM foo WHERE a IN SELECT a FROM bar");
    ParserError("SELECT * FROM foo WHERE a = SELECT count(*) FROM bar");
    ParserError("SELECT * FROM foo WHERE EXISTS SELECT * FROM bar");
    ParserError("SELECT * FROM foo WHERE a IN (SELECT a FROM bar");
    ParserError("SELECT * FROM foo WHERE a IN SELECT a FROM bar)");
    ParserError("SELECT * FROM foo WHERE a IN (SELECT) a FROM bar");

    // Invalid syntax for [NOT] EXISTS
    ParserError("SELECT * FROM foo WHERE a EXISTS (SELECT * FROM bar)");
    ParserError("SELECT * FROM foo WHERE a NOT EXISTS (SELECT * FROM bar)");

    // Set operations between subqueries
    ParserError("SELECT * FROM foo WHERE EXISTS ((SELECT a FROM bar) UNION " +
                "(SELECT a FROM baz))");

    // Nested predicate in the HAVING clause
    ParsesOk("SELECT a, count(*) FROM foo GROUP BY a HAVING count(*) > " +
             "(SELECT count(*) FROM bar)");
    ParsesOk("SELECT a, count(*) FROM foo GROUP BY a HAVING 10 > " +
             "(SELECT count(*) FROM bar)");

    // Subquery in the SELECT clause
    ParsesOk("SELECT a, b, (SELECT c FROM foo) FROM foo");
    ParsesOk("SELECT (SELECT a FROM foo), b, c FROM bar");
    ParsesOk("SELECT (SELECT (SELECT a FROM foo) FROM bar) FROM baz");
    ParsesOk("SELECT (SELECT a FROM foo)");

    // Malformed subquery in the SELECT clause
    ParserError("SELECT SELECT a FROM foo FROM bar");
    ParserError("SELECT (SELECT a FROM foo FROM bar");
    ParserError("SELECT SELECT a FROM foo) FROM bar");
    ParserError("SELECT (SELECT) a FROM foo");

    // Subquery in the GROUP BY clause
    ParsesOk("SELECT a, count(*) FROM foo GROUP BY (SELECT a FROM bar)");
    ParsesOk("SELECT a, count(*) FROM foo GROUP BY a, (SELECT b FROM bar)");

    // Malformed subquery in the GROUP BY clause
    ParserError("SELECT a, count(*) FROM foo GROUP BY SELECT a FROM bar");
    ParserError("SELECT a, count(*) FROM foo GROUP BY (SELECT) a FROM bar");
    ParserError("SELECT a, count(*) FROM foo GROUP BY (SELECT a FROM bar");

    // Subquery in the ORDER BY clause
    ParsesOk("SELECT a, b FROM foo ORDER BY (SELECT a FROM bar)");
    ParsesOk("SELECT a, b FROM foo ORDER BY (SELECT a FROM bar) DESC");
    ParsesOk("SELECT a, b FROM foo ORDER BY a ASC, (SELECT a FROM bar) DESC");

    // Malformed subquery in the ORDER BY clause
    ParserError("SELECT a, count(*) FROM foo ORDER BY SELECT a FROM bar");
    ParserError("SELECT a, count(*) FROM foo ORDER BY (SELECT) a FROM bar DESC");
    ParserError("SELECT a, count(*) FROM foo ORDER BY (SELECT a FROM bar ASC");
  }

  @Test
  public void TestSet() {
    ParsesOk("SET foo='bar'");
    ParsesOk("SET foo=\"bar\"");
    ParsesOk("SET foo=bar");
    ParsesOk("SET foo = bar");
    ParsesOk("SET foo=1");
    ParsesOk("SET foo=true");
    ParsesOk("SET foo=false");
    ParsesOk("SET foo=1.2");
    ParsesOk("SET foo=null");
    ParsesOk("SET foo=10g");
    ParsesOk("SET `foo`=0");
    ParsesOk("SET foo=''");
    ParsesOk("SET");

    ParserError("SET foo");
    ParserError("SET foo=");
    ParserError("SET foo=1+2");
    ParserError("SET foo = '10");
  }

  @Test
  public void TestCreateDropRole() {
    ParsesOk("CREATE ROLE foo");
    ParsesOk("DROP ROLE foo");
    ParsesOk("DROP ROLE foo");
    ParsesOk("CREATE ROLE `role`");
    ParsesOk("DROP ROLE  `role`");
    ParserError("CREATE ROLE");
    ParserError("DROP ROLE");
    ParserError("CREATE ROLE 'foo'");
    ParserError("DROP ROLE 'foo'");
  }

  @Test
  public void TestGrantRevokeRole() {
    ParsesOk("GRANT ROLE foo TO GROUP bar");
    ParsesOk("REVOKE ROLE foo FROM GROUP bar");
    ParsesOk("GRANT ROLE `foo` TO GROUP `bar`");

    ParserError("GRANT ROLE foo TO GROUP");
    ParserError("GRANT ROLE foo FROM GROUP bar");

    ParserError("REVOKE ROLE foo FROM GROUP");
    ParserError("REVOKE ROLE foo TO GROUP bar");
  }

  @Test
  public void TestGrantRevokePrivilege() {
    Object[][] grantRevFormatStrs = {{"GRANT", "TO"}, {"REVOKE", "FROM"}};
    for (Object[] formatStr: grantRevFormatStrs) {
      ParsesOk(String.format("%s ALL ON TABLE foo %s myRole", formatStr));

      // KW_ROLE is optional (Hive requires KW_ROLE, but Impala does not).
      ParsesOk(String.format("%s ALL ON TABLE foo %s ROLE myRole", formatStr));

      ParsesOk(String.format("%s ALL ON DATABASE foo %s myRole", formatStr));
      ParsesOk(String.format("%s ALL ON URI 'foo' %s  myRole", formatStr));

      ParsesOk(String.format("%s INSERT ON TABLE foo %s myRole", formatStr));
      ParsesOk(String.format("%s INSERT ON DATABASE foo %s myRole", formatStr));
      ParsesOk(String.format("%s INSERT ON URI 'foo' %s  myRole", formatStr));

      ParsesOk(String.format("%s SELECT ON TABLE foo %s myRole", formatStr));
      ParserError(String.format("%s SELECT ON TABLE %s myRole", formatStr));
      ParsesOk(String.format("%s SELECT ON DATABASE foo %s myRole", formatStr));
      ParserError(String.format("%s SELECT ON DATABASE %s myRole", formatStr));
      ParsesOk(String.format("%s SELECT ON URI 'foo' %s myRole", formatStr));
      ParserError(String.format("%s SELECT ON URI %s myRole", formatStr));

      // Column-level authorization on TABLE scope
      ParsesOk(String.format("%s SELECT (a, b) ON TABLE foo %s myRole", formatStr));
      ParsesOk(String.format("%s SELECT () ON TABLE foo %s myRole", formatStr));
      ParsesOk(String.format("%s INSERT (a, b) ON TABLE foo %s myRole", formatStr));
      ParsesOk(String.format("%s ALL (a, b) ON TABLE foo %s myRole", formatStr));
      ParserError(String.format("%s SELECT (*) ON TABLE foo %s myRole", formatStr));

      ParserError(String.format("%s SELECT (a,) ON TABLE foo %s myRole", formatStr));
      ParserError(String.format("%s SELECT a, b ON TABLE foo %s myRole", formatStr));
      ParserError(String.format("%s SELECT (a), b ON TABLE foo %s myRole", formatStr));
      ParserError(String.format("%s SELECT ON TABLE (a, b) foo %s myRole", formatStr));
      ParserError(String.format("%s SELECT ((a)) ON TABLE foo %s myRole", formatStr));
      ParserError(String.format("%s SELECT (a, b) ON DATABASE foo %s myRole",
          formatStr));
      ParserError(String.format("%s SELECT (a, b) ON URI 'foo' %s myRole", formatStr));

      // Server scope does not accept a name.
      ParsesOk(String.format("%s ALL ON SERVER %s myRole", formatStr));
      ParsesOk(String.format("%s INSERT ON SERVER %s myRole", formatStr));
      ParsesOk(String.format("%s SELECT ON SERVER %s myRole", formatStr));

      // URIs are string literals
      ParserError(String.format("%s ALL ON URI foo %s myRole", formatStr));
      ParserError(String.format("%s ALL ON DATABASE 'foo' %s myRole", formatStr));
      ParserError(String.format("%s ALL ON TABLE 'foo' %s myRole", formatStr));

      // No object name (only works for SERVER scope)
      ParserError(String.format("GRANT ALL ON TABLE FROM myrole", formatStr));
      ParserError(String.format("GRANT ALL ON DATABASE FROM myrole", formatStr));
      ParserError(String.format("GRANT ALL ON URI FROM myrole", formatStr));

      // No role specified
      ParserError(String.format("%s ALL ON TABLE foo %s", formatStr));
      // Invalid privilege
      ParserError(String.format("%s FAKE ON TABLE foo %s myRole", formatStr));
    }
    ParsesOk("GRANT ALL ON TABLE foo TO myRole WITH GRANT OPTION");
    ParsesOk("GRANT ALL ON DATABASE foo TO myRole WITH GRANT OPTION");
    ParsesOk("GRANT ALL ON SERVER TO myRole WITH GRANT OPTION");
    ParsesOk("GRANT ALL ON URI '/abc/' TO myRole WITH GRANT OPTION");
    ParserError("GRANT ALL ON TABLE foo TO myRole WITH GRANT");
    ParserError("GRANT ALL ON TABLE foo TO myRole WITH");
    ParserError("GRANT ALL ON TABLE foo TO ROLE");
    ParserError("REVOKE ALL ON TABLE foo TO ROLE");

    ParsesOk("REVOKE GRANT OPTION FOR ALL ON TABLE foo FROM myRole");
    ParsesOk("REVOKE GRANT OPTION FOR ALL ON DATABASE foo FROM myRole");
    ParsesOk("REVOKE GRANT OPTION FOR ALL ON SERVER FROM myRole");
    ParsesOk("REVOKE GRANT OPTION FOR ALL ON URI '/abc/' FROM myRole");
    ParserError("REVOKE GRANT OPTION ALL ON URI '/abc/' FROM myRole");
    ParserError("REVOKE GRANT ALL ON URI '/abc/' FROM myRole");

    ParserError("ALL ON TABLE foo TO myrole");
    ParserError("ALL ON TABLE foo FROM myrole");

    ParserError("GRANT ALL ON TABLE foo FROM myrole");
    ParserError("REVOKE ALL ON TABLE foo TO myrole");
  }

  @Test
  public void TestShowRoles() {
    ParsesOk("SHOW ROLES");
    ParsesOk("SHOW CURRENT ROLES");
    ParsesOk("SHOW ROLE GRANT GROUP myGroup");
    ParserError("SHOW ROLES blah");
    ParserError("SHOW ROLE GRANT GROUP");
    ParserError("SHOW CURRENT");
    ParserError("SHOW ROLE");
    ParserError("SHOW");
  }

  @Test
  public void TestShowGrantRole() {
    // Show all grants on a role
    ParsesOk("SHOW GRANT ROLE foo");

    // Show grants on a specific object
    ParsesOk("SHOW GRANT ROLE foo ON SERVER");
    ParsesOk("SHOW GRANT ROLE foo ON DATABASE foo");
    ParsesOk("SHOW GRANT ROLE foo ON TABLE foo");
    ParsesOk("SHOW GRANT ROLE foo ON TABLE foo.bar");
    ParsesOk("SHOW GRANT ROLE foo ON URI '/abc/123'");

    ParserError("SHOW GRANT ROLE");
    ParserError("SHOW GRANT ROLE foo ON SERVER foo");
    ParserError("SHOW GRANT ROLE foo ON DATABASE");
    ParserError("SHOW GRANT ROLE foo ON TABLE");
    ParserError("SHOW GRANT ROLE foo ON URI abc");
  }

  @Test
  public void TestShowCreateFunction() {
    ParsesOk("SHOW CREATE FUNCTION foo");
    ParsesOk("SHOW CREATE FUNCTION foo.bar");
    ParsesOk("SHOW CREATE AGGREGATE FUNCTION foo");
    ParsesOk("SHOW CREATE AGGREGATE FUNCTION foo.bar");

    ParserError("SHOW CREATE FUNCTION");
    ParserError("SHOW CREATE AGGREGATE FUNCTION");
    ParserError("SHOW CREATE ANALYTIC FUNCTION foo");
    ParserError("SHOW CREATE AGGREGATE ANALYTIC FUNCTION foo");
  }

  @Test
  public void TestComputeStats() {
    ParsesOk("COMPUTE STATS functional.alltypes");
    ParserError("COMPUTE functional.alltypes");
    ParserError("COMPUTE STATS ON functional.alltypes");
    ParserError("COMPUTE STATS");
  }

  @Test
  public void TestComputeStatsIncremental() {
    ParsesOk("COMPUTE INCREMENTAL STATS functional.alltypes");
    ParserError("COMPUTE INCREMENTAL functional.alltypes");

    ParsesOk(
        "COMPUTE INCREMENTAL STATS functional.alltypes PARTITION(month=10, year=2010)");
    // No dynamic partition specs
    ParserError("COMPUTE INCREMENTAL STATS functional.alltypes PARTITION(month, year)");

    ParserError("COMPUTE INCREMENTAL STATS");

    ParsesOk("DROP INCREMENTAL STATS functional.alltypes PARTITION(month=10, year=2010)");
    ParserError("DROP INCREMENTAL STATS functional.alltypes PARTITION(month, year)");
    ParserError("DROP INCREMENTAL STATS functional.alltypes");
  }

  @Test
  public void TestSemiColon() {
    ParserError(";", "Syntax error");
    ParsesOk("SELECT 1;");
    ParsesOk(" SELECT 1 ; ");
    ParsesOk("  SELECT  1  ;  ");
    ParserError("SELECT 1; SELECT 2;",
        "Syntax error in line 1:\n" +
        "SELECT 1; SELECT 2;\n" +
        "          ^\n" +
        "Encountered: SELECT\n" +
        "Expected");
    ParsesOk("SELECT 1;;;");
    ParsesOk("SELECT 1 FROM functional.alltypestiny WHERE 1 = (SELECT 1);");
    ParserError("SELECT 1 FROM functional.alltypestiny WHERE 1 = (SELECT 1;)",
        "Syntax error");
    ParserError("SELECT 1 FROM functional.alltypestiny WHERE 1 = (SELECT 1;);",
        "Syntax error");
    ParsesOk("CREATE TABLE functional.test_table (col INT);");
    ParsesOk("DESCRIBE functional.alltypes;");
    ParsesOk("SET num_nodes=1;");
  }
}<|MERGE_RESOLUTION|>--- conflicted
+++ resolved
@@ -70,8 +70,8 @@
     Expr firstExpr = selectStmt.getSelectList().getItems().get(0).getExpr();
     // Check the class of the first select-list expression.
     assertTrue(String.format(
-            "Expression is of class '%s'. Expected class '%s'",
-            firstExpr.getClass().getSimpleName(), cl.getSimpleName()),
+        "Expression is of class '%s'. Expected class '%s'",
+          firstExpr.getClass().getSimpleName(), cl.getSimpleName()),
         firstExpr.getClass().equals(cl));
     return parseNode;
   }
@@ -602,11 +602,11 @@
              "nulls first");
     ParsesOk("select int_col from alltypes order by true, false, NULL");
     ParserError("select int_col, string_col, bigint_col, count(*) from alltypes " +
-        "order by by string_col asc desc");
+                "order by by string_col asc desc");
     ParserError("select int_col, string_col, bigint_col, count(*) from alltypes " +
-        "nulls first");
+                "nulls first");
     ParserError("select int_col, string_col, bigint_col, count(*) from alltypes " +
-        "order by string_col nulls");
+                "order by string_col nulls");
     ParserError("select int_col, string_col, bigint_col, count(*) from alltypes " +
                 "order by string_col nulls first asc");
     ParserError("select int_col, string_col, bigint_col, count(*) from alltypes " +
@@ -2518,7 +2518,6 @@
     ParserError("CREATE TABLE Foo(i int) AS SELECT 1");
     ParserError("CREATE TABLE Foo PARTITIONED BY(i int) AS SELECT 1");
 
-<<<<<<< HEAD
     // Partitioned by syntax following insert into syntax
     ParsesOk("CREATE TABLE Foo PARTITIONED BY (a) AS SELECT 1");
     ParsesOk("CREATE TABLE Foo PARTITIONED BY (a) ROW FORMAT DELIMITED STORED AS " +
@@ -2528,12 +2527,11 @@
     ParsesOk("CREATE TABLE Foo PARTITIONED BY (a, b) AS SELECT * from Bar");
     ParserError("CREATE TABLE Foo PARTITIONED BY (a=2, b) AS SELECT * from Bar");
     ParserError("CREATE TABLE Foo PARTITIONED BY (a, b=2) AS SELECT * from Bar");
-=======
+
     // Flexible partitioning
     ParsesOk("CREATE TABLE Foo DISTRIBUTE BY HASH(i) INTO 4 BUCKETS AS SELECT 1");
     ParsesOk("CREATE TABLE Foo DISTRIBUTE BY HASH(a) INTO 4 BUCKETS " +
         "TBLPROPERTIES ('a'='b', 'c'='d') AS SELECT * from bar");
->>>>>>> e8fe2202
   }
 
   @Test
